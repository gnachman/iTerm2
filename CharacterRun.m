--- conflicted
+++ resolved
@@ -75,16 +75,8 @@
     int numChars = 0;
     CGFloat width = 0;
     for (int glyphIndex = 0; glyphIndex < glyphCount; glyphIndex++) {
-<<<<<<< HEAD
         if (glyphIndex == 0 || indices[glyphIndex] != characterIndex) {
             // This glyph is for a new character in string_.
-=======
-        CGFloat x = basePosition + suggestedPositions[glyphIndex].x - suggestedPositions[indexOfFirstGlyphInCurrentCell].x;
-        positions[glyphIndex] = NSMakePoint(x, suggestedPositions[glyphIndex].y);
-
-        if (indices[glyphIndex] != characterIndex) {
-            // The glyph we just added is for a new character in string_.
->>>>>>> 828ca2a7
             // Some characters, such as THAI CHARACTER SARA AM, are composed of
             // multiple glyphs, which is why this if statement's condition
             // isn't always true.
@@ -100,7 +92,7 @@
             ++numChars;
         }
         CGFloat x = basePosition + suggestedPositions[glyphIndex].x - suggestedPositions[indexOfFirstGlyphInCurrentCell].x;
-        positions[glyphIndex] = CGPointMake(x, suggestedPositions[glyphIndex].y);
+        positions[glyphIndex] = NSMakePoint(x, suggestedPositions[glyphIndex].y);
     }
     *runWidthPtr = width;
     return numChars;
