//
//  TmuxGateway.m
//  iTerm
//
//  Created by George Nachman on 11/27/11.
//

#import "TmuxGateway.h"
#import "RegexKitLite.h"
#import "TmuxController.h"
#import "iTermApplicationDelegate.h"

NSString * const kTmuxGatewayErrorDomain = @"kTmuxGatewayErrorDomain";;

#define NEWLINE @"\r"

#define TMUX_VERBOSE_LOGGING
#ifdef TMUX_VERBOSE_LOGGING
#define TmuxLog NSLog
#else
#define TmuxLog(args...) \
do { \
if (gDebugLogging) { \
DebugLog([NSString stringWithFormat:args]); \
} \
} while (0)
#endif

static NSString *kCommandTarget = @"target";
static NSString *kCommandSelector = @"sel";
static NSString *kCommandString = @"string";
static NSString *kCommandObject = @"object";
static NSString *kCommandIsInitial = @"isInitial";
static NSString *kCommandToleratesErrors = @"toleratesErrors";
<<<<<<< HEAD
static NSString *kCommandId = @"id";
=======
static NSString *kCommandIsInList = @"inList";
static NSString *kCommandIsLastInList = @"lastInList";
>>>>>>> 06712c85

@implementation TmuxGateway

- (id)initWithDelegate:(NSObject<TmuxGatewayDelegate> *)delegate
{
    self = [super init];
    if (self) {
        delegate_ = delegate;
        state_ = CONTROL_STATE_READY;
        commandQueue_ = [[NSMutableArray alloc] init];
        stream_ = [[NSMutableData alloc] init];
    }
    return self;
}

- (void)dealloc
{
    [commandQueue_ release];
    [stream_ release];
    [currentCommand_ release];
    [currentCommandResponse_ release];

    [super dealloc];
}

- (void)abortWithErrorMessage:(NSString *)message
{
    // TODO: be more forgiving of errors.
    [[NSAlert alertWithMessageText:@"A tmux protocol error occurred."
                     defaultButton:@"Ok"
                   alternateButton:@""
                       otherButton:@""
         informativeTextWithFormat:@"Reason: %@", message] runModal];
    [self detach];
    [delegate_ tmuxHostDisconnected];  // Force the client to quit
    [stream_ replaceBytesInRange:NSMakeRange(0, stream_.length) withBytes:"" length:0];
}

- (NSData *)decodeHex:(NSString *)hexdata
{
    NSMutableData *data = [NSMutableData data];
    for (int i = 0; i < hexdata.length; i += 2) {
        NSString *hex = [hexdata substringWithRange:NSMakeRange(i, 2)];
        unsigned scanned;
        if ([[NSScanner scannerWithString:hex] scanHexInt:&scanned]) {
            char c = scanned;
            [data appendBytes:&c length:1];
        }
    }
    return data;
}

- (void)parseOutputCommand:(NSString *)command
{
    // %output %<pane id> <hex data...><newline>
    NSArray *components = [command captureComponentsMatchedByRegex:@"^[^ ]+ %([0-9]+) (.*)"];
    if (components.count != 3) {
        [self abortWithErrorMessage:[NSString stringWithFormat:@"Malformed command (expected %%num hexdata): \"%@\"", command]];
        return;
    }
    int windowPane = [[components objectAtIndex:1] intValue];
    NSString *hexdata = [components objectAtIndex:2];
    if (hexdata.length % 2) {
        [self abortWithErrorMessage:[NSString stringWithFormat:@"Malformed output (odd number of hex bytes): \"%@\"", command]];
        return;
    }
    NSData *decodedCommand = [self decodeHex:hexdata];
    TmuxLog(@"Run tmux command: \"%%output %%%d %@", windowPane,
            [[[NSString alloc] initWithData:decodedCommand encoding:NSUTF8StringEncoding] autorelease]);
    [[[delegate_ tmuxController] sessionForWindowPane:windowPane]  tmuxReadTask:decodedCommand];
    state_ = CONTROL_STATE_READY;
}

- (void)parseLayoutChangeCommand:(NSString *)command
{
    // %layout-change <window> <layout>
    NSArray *components = [command captureComponentsMatchedByRegex:@"^%layout-change @([0-9]+) (.*)"];
    if (components.count != 3) {
        [self abortWithErrorMessage:[NSString stringWithFormat:@"Malformed command (expected %%layout-change <window> <layout>): \"%@\"",
                                     command]];
        return;
    }
    int window = [[components objectAtIndex:1] intValue];
    NSString *layout = [components objectAtIndex:2];
    [delegate_ tmuxUpdateLayoutForWindow:window
                                  layout:layout];
    state_ = CONTROL_STATE_READY;
}

- (void)broadcastWindowChange
{
    [delegate_ tmuxWindowsDidChange];
}

- (void)parseWindowAddCommand:(NSString *)command
{
    NSArray *components = [command captureComponentsMatchedByRegex:@"^%window-add ([0-9]+)$"];
    if (components.count != 2) {
        [self abortWithErrorMessage:[NSString stringWithFormat:@"Malformed command (expected %%window-add id): \"%@\"", command]];
        return;
    }
    [delegate_ tmuxWindowAddedWithId:[[components objectAtIndex:1] intValue]];
    state_ = CONTROL_STATE_READY;
}

- (void)parseWindowCloseCommand:(NSString *)command
{
    NSArray *components = [command captureComponentsMatchedByRegex:@"^%window-close ([0-9]+)$"];
    if (components.count != 2) {
        [self abortWithErrorMessage:[NSString stringWithFormat:@"Malformed command (expected %%window-close id): \"%@\"", command]];
        return;
    }
    [delegate_ tmuxWindowClosedWithId:[[components objectAtIndex:1] intValue]];
    state_ = CONTROL_STATE_READY;
}

- (void)parseWindowRenamedCommand:(NSString *)command
{
    NSArray *components = [command captureComponentsMatchedByRegex:@"^%window-renamed ([0-9]+) (.*)$"];
    if (components.count != 3) {
        [self abortWithErrorMessage:[NSString stringWithFormat:@"Malformed command (expected %%window-renamed id new_name): \"%@\"", command]];
        return;
    }
    [delegate_ tmuxWindowRenamedWithId:[[components objectAtIndex:1] intValue]
                                    to:[components objectAtIndex:2]];
    state_ = CONTROL_STATE_READY;
}

- (void)parseSessionRenamedCommand:(NSString *)command
{
    NSArray *components = [command captureComponentsMatchedByRegex:@"^%session-renamed (.+)$"];
    if (components.count != 2) {
        [self abortWithErrorMessage:[NSString stringWithFormat:@"Malformed command (expected %%session-renamed name): \"%@\"", command]];
        return;
    }
    [delegate_ tmuxSessionRenamed:[components objectAtIndex:1]];
    state_ = CONTROL_STATE_READY;
}

- (void)parseSessionChangeCommand:(NSString *)command
{
    NSArray *components = [command captureComponentsMatchedByRegex:@"^%session-changed ([0-9]+) (.+)$"];
    if (components.count != 3) {
        [self abortWithErrorMessage:[NSString stringWithFormat:@"Malformed command (expected %%session-changed id name): \"%@\"", command]];
        return;
    }
    [delegate_ tmuxSessionChanged:[components objectAtIndex:2] sessionId:[[components objectAtIndex:1] intValue]];
    state_ = CONTROL_STATE_READY;
}

- (void)parseSessionsChangedCommand:(NSString *)command
{
    NSArray *components = [command captureComponentsMatchedByRegex:@"^%sessions-changed$"];
    if (components.count != 1) {
        [self abortWithErrorMessage:[NSString stringWithFormat:@"Malformed command (expected %%sessions-changed): \"%@\"", command]];
        return;
    }
    [delegate_ tmuxSessionsChanged];
    state_ = CONTROL_STATE_READY;
}

- (void)hostDisconnected
{
   // Send a newline to ACK the exit command.
  [delegate_ tmuxWriteData:[NEWLINE dataUsingEncoding:NSUTF8StringEncoding]];
  [delegate_ tmuxHostDisconnected];
  state_ = CONTROL_STATE_DETACHED;
}

- (void)currentCommandResponseFinishedWithError:(BOOL)withError
{
    id target = [currentCommand_ objectForKey:kCommandTarget];
    if (target) {
        SEL selector = NSSelectorFromString([currentCommand_ objectForKey:kCommandSelector]);
        id obj = [currentCommand_ objectForKey:kCommandObject];
        if (withError) {
            if ([[currentCommand_ objectForKey:kCommandToleratesErrors] boolValue]) {
                [target performSelector:selector
                             withObject:nil
                             withObject:obj];
            } else {
                [self abortWithErrorMessage:[NSString stringWithFormat:@"Error: %@", currentCommand_]];
                return;
            }
        } else {
            [target performSelector:selector
                         withObject:currentCommandResponse_
                         withObject:obj];
        }
    }
    if ([[currentCommand_ objectForKey:kCommandIsInitial] boolValue]) {
        acceptNotifications_ = YES;
    }
    [currentCommand_ release];
    currentCommand_ = nil;
    [currentCommandResponse_ release];
    currentCommandResponse_ = nil;
}

<<<<<<< HEAD
- (void)parseBegin:(NSString *)command
{
    NSArray *components = [command captureComponentsMatchedByRegex:@"^%begin ([0-9]+)$"];
    if (components.count != 2) {
        [self abortWithErrorMessage:[NSString stringWithFormat:@"Malformed command (expected %%begin command_id): \"%@\"", command]];
        return;
    }
    NSString *commandId = [components objectAtIndex:1];

    currentCommand_ = [[commandQueue_ objectAtIndex:0] retain];
    [currentCommand_ setObject:commandId forKey:kCommandId];
    TmuxLog(@"Begin response to %@", [currentCommand_ objectForKey:kCommandString]);
    [currentCommandResponse_ release];
    currentCommandResponse_ = [[NSMutableString alloc] init];
    [commandQueue_ removeObjectAtIndex:0];
=======
- (void)stripLastNewline {
    if ([currentCommandResponse_ hasSuffix:@"\n"]) {
        // Strip the last newline.
        NSRange theRange = NSMakeRange(currentCommandResponse_.length - 1, 1);
        [currentCommandResponse_ replaceCharactersInRange:theRange
                                               withString:@""];
    }
>>>>>>> 06712c85
}

- (BOOL)parseCommand
{
    NSRange newlineRange = NSMakeRange(NSNotFound, 0);
    unsigned char *streamBytes = [stream_ mutableBytes];
    for (int i = 0; i < stream_.length; i++) {
        if (streamBytes[i] == '\n') {
            newlineRange.location = i;
            newlineRange.length = 1;
            break;
        }
    }
    if (newlineRange.location == NSNotFound) {
        return NO;
    }
    NSRange commandRange;
    commandRange.location = 0;
    commandRange.length = newlineRange.location;
    // Command range doesn't include the newline.
    NSString *command = [[[NSString alloc] initWithData:[stream_ subdataWithRange:commandRange]
                                               encoding:NSUTF8StringEncoding] autorelease];
    if (!command) {
        NSLog(@"Non-UTF-8 command in stream %@", [stream_ subdataWithRange:commandRange]);
        [self abortWithErrorMessage:@"Non-UTF-8 command in stream (please copy hex data from Console.app into a bug report)"];
        return NO;
    }
    // At least on osx, the terminal driver adds \r at random places, sometimes adding two of them in a row!
    // We split on \n, which is safe, and just throw out any \r's that we see.
    command = [command stringByReplacingOccurrencesOfString:@"\r" withString:@""];
    if (![command hasPrefix:@"%output "] &&
        !currentCommand_) {
        TmuxLog(@"Read tmux command: \"%@\"", command);
    } else if (currentCommand_) {
        TmuxLog(@"Read command response: \"%@\"", command);
    }
    // Advance range to include newline so we can chop it off
    commandRange.length += newlineRange.length;
    if (!currentCommand_ && !acceptNotifications_) {
        TmuxLog(@"Ignoring notification %@", command);
    }

    NSString *endCommand = [NSString stringWithFormat:@"%%end %@", [currentCommand_ objectForKey:kCommandId]];
    NSString *errorCommand = [NSString stringWithFormat:@"%%error %@", [currentCommand_ objectForKey:kCommandId]];
    if (currentCommand_ && [command isEqualToString:endCommand]) {
        TmuxLog(@"End for command %@", currentCommand_);
        [self stripLastNewline];
        [self currentCommandResponseFinishedWithError:NO];
    } else if ([command hasPrefix:@"%error"]) {
        [self stripLastNewline];
        [self currentCommandResponseFinishedWithError:YES];
    } else if ([command hasPrefix:@"%stop"]) {
        // Server is about to send %exit.
        [self stripLastNewline];
        [self currentCommandResponseFinishedWithError:NO];
<<<<<<< HEAD
    } else if (currentCommand_ && [command hasPrefix:errorCommand]) {
        [self abortWithErrorMessage:[NSString stringWithFormat:@"Error in %@: %@",
                                     [currentCommand_ objectForKey:kCommandString],
                                     currentCommandResponse_]];
=======
        [commandQueue_ removeAllObjects];
>>>>>>> 06712c85
    } else if (currentCommand_) {
        [currentCommandResponse_ appendString:command];
        // Always append a newline; then at the end, remove the last one.
        [currentCommandResponse_ appendString:@"\n"];
    } else if ([command hasPrefix:@"%output "]) {
        if (acceptNotifications_) [self parseOutputCommand:command];
    } else if ([command hasPrefix:@"%layout-change "]) {
        if (acceptNotifications_) [self parseLayoutChangeCommand:command];
    } else if ([command hasPrefix:@"%window-add"]) {
        if (acceptNotifications_) [self parseWindowAddCommand:command];
    } else if ([command hasPrefix:@"%window-close"]) {
        if (acceptNotifications_) [self parseWindowCloseCommand:command];
    } else if ([command hasPrefix:@"%window-renamed"]) {
        if (acceptNotifications_) [self parseWindowRenamedCommand:command];
    } else if ([command hasPrefix:@"%unlinked-window-add"]) {
        if (acceptNotifications_) [self broadcastWindowChange];
    } else if ([command hasPrefix:@"%session-changed"]) {
        [self parseSessionChangeCommand:command];
    } else if ([command hasPrefix:@"%session-renamed"]) {
        if (acceptNotifications_) [self parseSessionRenamedCommand:command];
    } else if ([command hasPrefix:@"%sessions-changed"]) {
        if (acceptNotifications_) [self parseSessionsChangedCommand:command];
    } else if ([command hasPrefix:@"%noop"]) {
        TmuxLog(@"tmux noop: %@", command);
    } else if ([command hasPrefix:@"%exit "] ||
               [command isEqualToString:@"%exit"]) {
        TmuxLog(@"tmux exit message: %@", command);
        [self hostDisconnected];
<<<<<<< HEAD
    } else if ([command hasPrefix:@"%begin "]) {
=======
    } else if ([command isEqualToString:@"%begin"]) {
>>>>>>> 06712c85
        if (currentCommand_) {
            [self abortWithErrorMessage:@"%begin without %end"];
        } else if (!commandQueue_.count) {
            [self abortWithErrorMessage:@"%begin with empty command queue"];
        } else {
            [self parseBegin:command];
        }
    } else {
        // We'll be tolerant of unrecognized commands.
        NSLog(@"Unrecognized command \"%@\"", command);
    }

    // Erase the just-handled command from the stream.
<<<<<<< HEAD
    if (stream_.length >= commandRange.location + commandRange.length) {
=======
    if (stream_.length > 0) {  // length could be 0 if abortWtihErrorMessage: was called.
>>>>>>> 06712c85
        [stream_ replaceBytesInRange:commandRange withBytes:"" length:0];
    }

    return YES;
}

- (NSData *)readTask:(NSData *)data
{
    [stream_ appendData:data];

    while ([stream_ length] > 0) {
        switch (state_) {
            case CONTROL_STATE_READY:
                if (![self parseCommand]) {
                    // Don't have a full command yet, need to read more.
                    return nil;
                }
                break;

            case CONTROL_STATE_DETACHED:
                data = [[stream_ copy] autorelease];
                [stream_ setLength:0];
                return data;
        }
    }
    return nil;
}

- (NSString *)keyEncodedByte:(char)byte
{
    return [NSString stringWithFormat:@"0x%02x", (((int)byte) & 0xff)];
}

- (NSString *)stringForKeyEncodedData:(NSData *)data
{
    NSMutableString *encoded = [NSMutableString string];
    const char *bytes = [data bytes];
    for (int i = 0; i < data.length; i++) {
        if (i > 0) {
            [encoded appendString:@" "];
        }
        [encoded appendString:[self keyEncodedByte:bytes[i]]];
    }
    return encoded;
}

- (void)sendKeys:(NSData *)data toWindowPane:(int)windowPane
{
    NSString *encoded = [self stringForKeyEncodedData:data];
    [delegate_ tmuxSetSecureLogging:YES];
    NSString *command = [NSString stringWithFormat:@"send-keys -t %%%d %@",
                         windowPane, encoded];
    [self sendCommand:command
         responseTarget:self
         responseSelector:@selector(noopResponseSelector:)];
    [delegate_ tmuxSetSecureLogging:NO];
}

- (void)detach
{
    [self sendCommand:@"detach"
       responseTarget:self
     responseSelector:@selector(noopResponseSelector:)];
    detachSent_ = YES;
}

- (NSObject<TmuxGatewayDelegate> *)delegate
{
    return delegate_;
}

- (void)noopResponseSelector:(NSString *)response
{
}

- (NSDictionary *)dictionaryForCommand:(NSString *)command
                        responseTarget:(id)target
                      responseSelector:(SEL)selector
                        responseObject:(id)obj
                       toleratesErrors:(BOOL)toleratesErrors
{
    return [NSDictionary dictionaryWithObjectsAndKeys:
            command, kCommandString,
            target, kCommandTarget,
            NSStringFromSelector(selector), kCommandSelector,
            obj, kCommandObject,
            [NSNumber numberWithBool:toleratesErrors], kCommandToleratesErrors,
            nil];
}

- (void)enqueueCommandDict:(NSDictionary *)dict
{
    [commandQueue_ addObject:[NSMutableDictionary dictionaryWithDictionary:dict]];
}

- (void)sendCommand:(NSString *)command responseTarget:(id)target responseSelector:(SEL)selector
{
    [self sendCommand:command
       responseTarget:target
     responseSelector:selector
       responseObject:nil
      toleratesErrors:NO];
}

- (void)sendCommand:(NSString *)command
     responseTarget:(id)target
   responseSelector:(SEL)selector
     responseObject:(id)obj
    toleratesErrors:(BOOL)toleratesErrors
{
    if (detachSent_ || state_ == CONTROL_STATE_DETACHED) {
        return;
    }
    NSString *commandWithNewline = [command stringByAppendingString:NEWLINE];
    NSDictionary *dict = [self dictionaryForCommand:commandWithNewline
                                     responseTarget:target
                                   responseSelector:selector
                                     responseObject:obj
                                    toleratesErrors:toleratesErrors];
    [self enqueueCommandDict:dict];
    TmuxLog(@"Send command: %@", commandWithNewline);
    [delegate_ tmuxWriteData:[commandWithNewline dataUsingEncoding:NSUTF8StringEncoding]];
    TmuxLog(@"Send command: %@", [dict objectForKey:kCommandString]);
}

- (void)sendCommandList:(NSArray *)commandDicts {
    [self sendCommandList:commandDicts initial:NO];
}

- (void)sendCommandList:(NSArray *)commandDicts initial:(BOOL)initial
{
    if (detachSent_ || state_ == CONTROL_STATE_DETACHED) {
        return;
    }
    NSMutableString *cmd = [NSMutableString string];
    NSString *sep = @"";
    TmuxLog(@"-- Begin command list --");
    for (NSDictionary *dict in commandDicts) {
        [cmd appendString:sep];
        [cmd appendString:[dict objectForKey:kCommandString]];
        NSMutableDictionary *amended = [NSMutableDictionary dictionaryWithDictionary:dict];
        if (dict == [commandDicts lastObject]) {
            [amended setObject:[NSNumber numberWithBool:YES] forKey:kCommandIsLastInList];
        }
        [amended setObject:[NSNumber numberWithBool:YES] forKey:kCommandIsInList];
        if (initial && dict == [commandDicts lastObject]) {
            [amended setObject:[NSNumber numberWithBool:YES] forKey:kCommandIsInitial];
        }
        [self enqueueCommandDict:amended];
        sep = @"; ";
        TmuxLog(@"Send command: %@", [dict objectForKey:kCommandString]);
    }
    TmuxLog(@"-- End command list --");
    [cmd appendString:NEWLINE];
    TmuxLog(@"Send command: %@", cmd);
    [delegate_ tmuxWriteData:[cmd dataUsingEncoding:NSUTF8StringEncoding]];
}

@end<|MERGE_RESOLUTION|>--- conflicted
+++ resolved
@@ -32,12 +32,9 @@
 static NSString *kCommandObject = @"object";
 static NSString *kCommandIsInitial = @"isInitial";
 static NSString *kCommandToleratesErrors = @"toleratesErrors";
-<<<<<<< HEAD
 static NSString *kCommandId = @"id";
-=======
 static NSString *kCommandIsInList = @"inList";
 static NSString *kCommandIsLastInList = @"lastInList";
->>>>>>> 06712c85
 
 @implementation TmuxGateway
 
@@ -237,7 +234,6 @@
     currentCommandResponse_ = nil;
 }
 
-<<<<<<< HEAD
 - (void)parseBegin:(NSString *)command
 {
     NSArray *components = [command captureComponentsMatchedByRegex:@"^%begin ([0-9]+)$"];
@@ -253,7 +249,8 @@
     [currentCommandResponse_ release];
     currentCommandResponse_ = [[NSMutableString alloc] init];
     [commandQueue_ removeObjectAtIndex:0];
-=======
+}
+
 - (void)stripLastNewline {
     if ([currentCommandResponse_ hasSuffix:@"\n"]) {
         // Strip the last newline.
@@ -261,7 +258,6 @@
         [currentCommandResponse_ replaceCharactersInRange:theRange
                                                withString:@""];
     }
->>>>>>> 06712c85
 }
 
 - (BOOL)parseCommand
@@ -310,21 +306,9 @@
         TmuxLog(@"End for command %@", currentCommand_);
         [self stripLastNewline];
         [self currentCommandResponseFinishedWithError:NO];
-    } else if ([command hasPrefix:@"%error"]) {
+    } else if (currentCommand_ && [command isEqualToString:errorCommand]) {
         [self stripLastNewline];
         [self currentCommandResponseFinishedWithError:YES];
-    } else if ([command hasPrefix:@"%stop"]) {
-        // Server is about to send %exit.
-        [self stripLastNewline];
-        [self currentCommandResponseFinishedWithError:NO];
-<<<<<<< HEAD
-    } else if (currentCommand_ && [command hasPrefix:errorCommand]) {
-        [self abortWithErrorMessage:[NSString stringWithFormat:@"Error in %@: %@",
-                                     [currentCommand_ objectForKey:kCommandString],
-                                     currentCommandResponse_]];
-=======
-        [commandQueue_ removeAllObjects];
->>>>>>> 06712c85
     } else if (currentCommand_) {
         [currentCommandResponse_ appendString:command];
         // Always append a newline; then at the end, remove the last one.
@@ -353,11 +337,7 @@
                [command isEqualToString:@"%exit"]) {
         TmuxLog(@"tmux exit message: %@", command);
         [self hostDisconnected];
-<<<<<<< HEAD
     } else if ([command hasPrefix:@"%begin "]) {
-=======
-    } else if ([command isEqualToString:@"%begin"]) {
->>>>>>> 06712c85
         if (currentCommand_) {
             [self abortWithErrorMessage:@"%begin without %end"];
         } else if (!commandQueue_.count) {
@@ -371,11 +351,7 @@
     }
 
     // Erase the just-handled command from the stream.
-<<<<<<< HEAD
-    if (stream_.length >= commandRange.location + commandRange.length) {
-=======
     if (stream_.length > 0) {  // length could be 0 if abortWtihErrorMessage: was called.
->>>>>>> 06712c85
         [stream_ replaceBytesInRange:commandRange withBytes:"" length:0];
     }
 
