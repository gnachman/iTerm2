#import "PTYSession.h"

#import "CVector.h"
#import "CommandHistory.h"
#import "Coprocess.h"
#import "FakeWindow.h"
#import "FileTransferManager.h"
#import "HotkeyWindowController.h"
#import "ITAddressBookMgr.h"
#import "iTerm.h"
#import "iTermAnnouncementViewController.h"
#import "iTermApplicationDelegate.h"
#import "iTermColorMap.h"
#import "iTermController.h"
#import "iTermDirectoriesModel.h"
#import "iTermGrowlDelegate.h"
#import "iTermKeyBindingMgr.h"
#import "iTermMouseCursor.h"
#import "iTermPasteHelper.h"
#import "iTermPreferences.h"
#import "iTermProfilePreferences.h"
#import "iTermRestorableSession.h"
#import "iTermRule.h"
#import "iTermSelection.h"
#import "iTermAdvancedSettingsModel.h"
#import "iTermTextExtractor.h"
#import "iTermWarning.h"
#import "MovePaneController.h"
#import "MovePaneController.h"
#import "NSColor+iTerm.h"
#import "NSDictionary+iTerm.h"
#import "NSStringITerm.h"
#import "NSView+iTerm.h"
#import "NSView+RecursiveDescription.h"
#import "PTYScrollView.h"
#import "PTYTab.h"
#import "PTYTask.h"
#import "PTYTextView.h"
#import "PasteContext.h"
#import "PasteEvent.h"
#import "PreferencePanel.h"
#import "ProcessCache.h"
#import "SCPFile.h"
#import "SCPPath.h"
#import "SearchResult.h"
#import "SessionView.h"
#import "TerminalFile.h"
#import "TmuxController.h"
#import "TmuxControllerRegistry.h"
#import "TmuxGateway.h"
#import "TmuxLayoutParser.h"
#import "TmuxStateParser.h"
#import "TmuxWindowOpener.h"
#import "Trigger.h"
#import "Trouter.h"
#import "VT100RemoteHost.h"
#import "VT100Screen.h"
#import "VT100ScreenMark.h"
#import "VT100Terminal.h"
#import "VT100Token.h"
#import "WindowControllerInterface.h"
#import <apr-1/apr_base64.h>
#include <stdlib.h>
#include <sys/time.h>
#include <sys/wait.h>
#include <unistd.h>

// The format for a user defaults key that recalls if the user has already been pestered about
// outdated key mappings for a give profile. The %@ is replaced with the profile's GUID.
static NSString *const kAskAboutOutdatedKeyMappingKeyFormat = @"AskAboutOutdatedKeyMappingForGuid%@";

NSString *const kPTYSessionTmuxFontDidChange = @"kPTYSessionTmuxFontDidChange";
NSString *const kPTYSessionCapturedOutputDidChange = @"kPTYSessionCapturedOutputDidChange";

static NSString *const kShellIntegrationOutOfDateAnnouncementIdentifier =
    @"kShellIntegrationOutOfDateAnnouncementIdentifier";
static NSString *TERM_ENVNAME = @"TERM";
static NSString *COLORFGBG_ENVNAME = @"COLORFGBG";
static NSString *PWD_ENVNAME = @"PWD";
static NSString *PWD_ENVVALUE = @"~";

// Constants for saved window arrangement keys.
static NSString *const SESSION_ARRANGEMENT_COLUMNS = @"Columns";
static NSString *const SESSION_ARRANGEMENT_ROWS = @"Rows";
static NSString *const SESSION_ARRANGEMENT_BOOKMARK = @"Bookmark";
static NSString *const SESSION_ARRANGEMENT_BOOKMARK_NAME = @"Bookmark Name";
static NSString *const SESSION_ARRANGEMENT_WORKING_DIRECTORY = @"Working Directory";
static NSString *const SESSION_ARRANGEMENT_TMUX_PANE = @"Tmux Pane";
static NSString *const SESSION_ARRANGEMENT_TMUX_HISTORY = @"Tmux History";
static NSString *const SESSION_ARRANGEMENT_TMUX_ALT_HISTORY = @"Tmux AltHistory";
static NSString *const SESSION_ARRANGEMENT_TMUX_STATE = @"Tmux State";
static NSString *const SESSION_ARRANGEMENT_DEFAULT_NAME = @"Session Default Name";  // manually set name
static NSString *const SESSION_ARRANGEMENT_WINDOW_TITLE = @"Session Window Title";  // server-set window name
static NSString *const SESSION_ARRANGEMENT_NAME = @"Session Name";  // server-set "icon" (tab) name
static NSString *const SESSION_UNIQUE_ID = @"Session Unique ID";  // -uniqueId, used for restoring soft-terminated sessions

static NSString *kTmuxFontChanged = @"kTmuxFontChanged";

static int gNextSessionID = 1;

// Keys into _badgeVars.
static NSString *const kBadgeKeySessionName = @"session.name";
static NSString *const kBadgeKeySessionColumns = @"session.columns";
static NSString *const kBadgeKeySessionRows = @"session.rows";
static NSString *const kBadgeKeySessionHostname = @"session.hostname";
static NSString *const kBadgeKeySessionUsername = @"session.username";
static NSString *const kBadgeKeySessionPath = @"session.path";

// Rate limit for checking instant (partial-line) triggers, in seconds.
static NSTimeInterval kMinimumPartialLineTriggerCheckInterval = 0.5;

typedef enum {
    TMUX_NONE,
    TMUX_GATEWAY,  // Receiving tmux protocol messages
    TMUX_CLIENT  // Session mirrors a tmux virtual window
} PTYSessionTmuxMode;

@interface PTYSession () <iTermPasteHelperDelegate>
@property(nonatomic, retain) Interval *currentMarkOrNotePosition;
@property(nonatomic, retain) TerminalFile *download;
@property(nonatomic, assign) int sessionID;
@property(nonatomic, readwrite) struct timeval lastOutput;
@property(nonatomic, readwrite) BOOL isDivorced;
@property(atomic, assign) PTYSessionTmuxMode tmuxMode;
@property(nonatomic, copy) NSString *lastDirectory;
@property(nonatomic, retain) VT100RemoteHost *lastRemoteHost;  // last remote host at time of setting current directory
@property(nonatomic, retain) NSColor *cursorGuideColor;
@property(nonatomic, copy) NSString *uniqueID;
@property(nonatomic, copy) NSString *badgeFormat;
@property(nonatomic, retain) NSMutableDictionary *badgeVars;
@end

@implementation PTYSession {
    // name can be changed by the host.
    NSString *_name;

    // defaultName cannot be changed by the host.
    NSString *_defaultName;

    NSString *_windowTitle;

    // The window title stack
    NSMutableArray *_windowTitleStack;

    // The icon title stack
    NSMutableArray *_iconTitleStack;

    // Terminal processes vt100 codes.
    VT100Terminal *_terminal;

    NSString *_termVariable;

    // Has the underlying connection been closed?
    BOOL _exited;

    // A view that wraps the textview. It is the scrollview's document. This exists to provide a
    // top margin above the textview.
    TextViewWrapper *_wrapper;

    // This timer fires periodically to redraw textview, update the scroll position, tab appearance,
    // etc.
    NSTimer *_updateTimer;

    // Anti-idle timer that sends a character every so often to the host.
    NSTimer *_antiIdleTimer;

    // The code to send in the anti idle timer.
    char _antiIdleCode;

    // The bookmark the session was originally created with so those settings can be restored if
    // needed.
    Profile *_originalProfile;

    // Status reporting
    struct timeval _lastInput;

    // Time that the tab label was last updated.
    struct timeval _lastUpdate;

    // This is used for divorced sessions. It contains the keys in profile
    // that have been customized. Changes in the original profile will be copied over
    // to profile except for these keys.
    NSMutableSet *_overriddenFields;

    // A digital video recorder for this session that implements the instant replay feature. These
    // are non-null while showing instant replay.
    DVR *_dvr;
    DVRDecoder *_dvrDecoder;

    // Set only if this is not a live session (we are showing instant replay). Is a pointer to the
    // hidden live session while looking at the past.
    PTYSession *_liveSession;

    // Is the update timer's callback currently running?
    BOOL _timerRunning;

    // The name of the foreground job at the moment as best we can tell.
    NSString *_jobName;

    // Time session was created
    NSDate *_creationDate;

    // After receiving new output, we keep running the updateDisplay timer for a few seconds to catch
    // changes in job name.
    NSTimeInterval _updateDisplayUntil;

    // If not nil, we're aggregating text to append to a pasteboard. The pasteboard will be
    // updated when this is set to nil.
    NSString *_pasteboard;
    NSMutableData *_pbtext;

    // The current line of text, for checking against triggers if any.
    NSMutableString *_triggerLine;

    // The current triggers.
    NSMutableArray *_triggers;

    // Does the terminal think this session is focused?
    BOOL _focused;

    FindContext *_tailFindContext;
    NSTimer *_tailFindTimer;

    TmuxGateway *_tmuxGateway;
    int _tmuxPane;
    BOOL _tmuxSecureLogging;

    iTermPasteHelper *_pasteHelper;

    NSInteger _requestAttentionId;  // Last request-attention identifier
    VT100ScreenMark *_lastMark;

    VT100GridCoordRange _commandRange;

    NSTimeInterval _timeOfLastScheduling;

    dispatch_semaphore_t _executionSemaphore;

    // Previous updateDisplay timer's timeout period (not the actual duration,
    // but the kXXXTimerIntervalSec value).
    NSTimeInterval _lastTimeout;

    // In order to correctly draw a tiled background image, we must first draw
    // it into an image the size of the session view, and then blit from it
    // onto the background of whichever view needs a background. This ensures
    // the tesselation is consistent.
    NSImage *_patternedImage;

    // Mouse reporting state
    VT100GridCoord _lastReportedCoord;
    BOOL _reportingMouseDown;

    // Has a shell integration code ever been seen? A rough guess as to whether we can assume
    // shell integration is currently being used.
    BOOL _shellIntegrationEverUsed;

    // Has the user or an escape code change the cursor guide setting?
    // If so, then the profile setting will be disregarded.
    BOOL _cursorGuideSettingHasChanged;

    // Number of bytes received since an echo probe was sent.
    int _bytesReceivedSinceSendingEchoProbe;

    // The last time at which a partial-line trigger check occurred. This keeps us from wasting CPU
    // checking long lines over and over.
    NSTimeInterval _lastPartialLineTriggerCheck;

    // Maps announcement identifiers to view controllers.
    NSMutableDictionary *_announcements;

    // Tokens get queued when a shell enters the paused state. If it gets unpaused, then these are
    // executed before any others.
    NSMutableArray *_queuedTokens;
}

- (id)init {
    self = [super init];
    if (self) {
        _sessionID = gNextSessionID++;
        // The new session won't have the move-pane overlay, so just exit move pane
        // mode.
        [[MovePaneController sharedInstance] exitMovePaneMode];
        _triggerLine = [[NSMutableString alloc] init];
        gettimeofday(&_lastInput, NULL);

        // Experimentally, this is enough to keep the queue primed but not overwhelmed.
        // TODO: How do slower machines fare?
        static const int kMaxOutstandingExecuteCalls = 4;
        _executionSemaphore = dispatch_semaphore_create(kMaxOutstandingExecuteCalls);

        _lastOutput = _lastInput;
        _lastUpdate = _lastInput;
        _pasteHelper = [[iTermPasteHelper alloc] init];
        _pasteHelper.delegate = self;
        _colorMap = [[iTermColorMap alloc] init];
        // Allocate screen, shell, and terminal objects
        _shell = [[PTYTask alloc] init];
        _terminal = [[VT100Terminal alloc] init];
        _screen = [[VT100Screen alloc] initWithTerminal:_terminal];
        NSParameterAssert(_shell != nil && _terminal != nil && _screen != nil);

        _overriddenFields = [[NSMutableSet alloc] init];
        _creationDate = [[NSDate date] retain];
        _tmuxSecureLogging = NO;
        _tailFindContext = [[FindContext alloc] init];
        _commandRange = VT100GridCoordRangeMake(-1, -1, -1, -1);
        _activityCounter = [@0 retain];
        _announcements = [[NSMutableDictionary alloc] init];
        _queuedTokens = [[NSMutableArray alloc] init];
        _badgeVars = [[NSMutableDictionary alloc] init];
        [[NSNotificationCenter defaultCenter] addObserver:self
                                                 selector:@selector(windowResized)
                                                     name:@"iTermWindowDidResize"
                                                   object:nil];
        [[NSNotificationCenter defaultCenter] addObserver:self
                                                 selector:@selector(coprocessChanged)
                                                     name:@"kCoprocessStatusChangeNotification"
                                                   object:nil];
        [[NSNotificationCenter defaultCenter] addObserver:self
                                                 selector:@selector(sessionContentsChanged:)
                                                     name:@"iTermTabContentsChanged"
                                                   object:nil];
        [[NSNotificationCenter defaultCenter] addObserver:self
                                                 selector:@selector(synchronizeTmuxFonts:)
                                                     name:kTmuxFontChanged
                                                   object:nil];
        [[NSNotificationCenter defaultCenter] addObserver:self
                                                 selector:@selector(terminalFileShouldStop:)
                                                     name:kTerminalFileShouldStopNotification
                                                   object:nil];
        [self updateBadgeVars];
    }
    return self;
}

- (void)dealloc {
    [self stopTailFind];  // This frees the substring in the tail find context, if needed.
    _shell.delegate = nil;
    dispatch_release(_executionSemaphore);
    [_colorMap release];
    [_triggerLine release];
    [_triggers release];
    [_pasteboard release];
    [_pbtext release];
    [_creationDate release];
    [_activityCounter release];
    [_bookmarkName release];
    [_termVariable release];
    [_colorFgBgVariable release];
    [_name release];
    [_windowTitle release];
    [_windowTitleStack release];
    [_iconTitleStack release];
    [_profile release];
    [_overriddenFields release];
    _pasteHelper.delegate = nil;
    [_pasteHelper release];
    [_backgroundImagePath release];
    [_backgroundImage release];
    [_antiIdleTimer invalidate];
    [_antiIdleTimer release];
    [_updateTimer invalidate];
    [_updateTimer release];
    [_originalProfile release];
    [_liveSession release];
    [_tmuxGateway release];
    [_tmuxController release];
    [_sendModifiers release];
    [_download stop];
    [_download endOfData];
    [_download release];
    [_shell release];
    [_screen release];
    [_terminal release];
    [_tailFindContext release];
    _currentMarkOrNotePosition = nil;
    [_lastMark release];
    [_patternedImage release];
    [_announcements release];
    [_queuedTokens release];
    [_uniqueID release];
    [_badgeFormat release];
    [_badgeVars release];
    [[NSNotificationCenter defaultCenter] removeObserver:self];

    if (_dvrDecoder) {
        [_dvr releaseDecoder:_dvrDecoder];
        [_dvr release];
    }

    [super dealloc];
}

- (NSString *)description
{
    return [NSString stringWithFormat:@"<%@: %p %dx%d>",
               [self class], self, [_screen width], [_screen height]];
}

- (void)cancelTimers
{
    [_view cancelTimers];
    [_updateTimer invalidate];
    [_antiIdleTimer invalidate];
}

- (void)setDvr:(DVR*)dvr liveSession:(PTYSession*)liveSession
{
    assert(liveSession != self);

    _liveSession = liveSession;
    [_liveSession retain];
    _screen.dvr = nil;
    _dvr = dvr;
    [_dvr retain];
    _dvrDecoder = [dvr getDecoder];
    long long t = [_dvr lastTimeStamp];
    if (t) {
        [_dvrDecoder seek:t];
        [self setDvrFrame];
    }
}

- (void)irAdvance:(int)dir
{
    if (!_dvr) {
        if (dir < 0) {
            [[[self tab] realParentWindow] replaySession:self];
            PTYSession* irSession = [[[self tab] realParentWindow] currentSession];
             if (irSession != self) {
                 // Failed to enter replay mode (perhaps nothing to replay?)
                [irSession irAdvance:dir];
             }
            return;
        } else {
            NSBeep();
            return;
        }

    }
    if (dir > 0) {
        if (![_dvrDecoder next]) {
            NSBeep();
        }
    } else {
        if (![_dvrDecoder prev]) {
            NSBeep();
        }
    }
    [self setDvrFrame];
}

- (long long)irSeekToAtLeast:(long long)timestamp
{
    assert(_dvr);
    if (![_dvrDecoder seek:timestamp]) {
        [_dvrDecoder seek:[_dvr firstTimeStamp]];
    }
    [self setDvrFrame];
    return [_dvrDecoder timestamp];
}

- (void)updateBadgeVars {
    _badgeVars[kBadgeKeySessionName] = [self name];
    _badgeVars[kBadgeKeySessionColumns] = [NSString stringWithFormat:@"%d", _screen.width];
    _badgeVars[kBadgeKeySessionRows] = [NSString stringWithFormat:@"%d", _screen.height];
    VT100RemoteHost *remoteHost = [self currentHost];
    if (remoteHost.hostname) {
        _badgeVars[kBadgeKeySessionHostname] = remoteHost.hostname;
    } else {
        [_badgeVars removeObjectForKey:kBadgeKeySessionHostname];
    }
    if (remoteHost.username) {
        _badgeVars[kBadgeKeySessionUsername] = remoteHost.username;
    } else {
        [_badgeVars removeObjectForKey:kBadgeKeySessionUsername];
    }
    NSString *path = [_screen workingDirectoryOnLine:_screen.numberOfScrollbackLines + _screen.cursorY - 1];
    if (path) {
        _badgeVars[kBadgeKeySessionPath] = path;
    } else {
        [_badgeVars removeObjectForKey:kBadgeKeySessionPath];
    }
    [_textview setBadgeLabel:[self badgeLabel]];
}

- (void)coprocessChanged
{
    [_textview setNeedsDisplay:YES];
}

- (void)windowResized
{
    // When the window is resized the title is temporarily changed and it's our
    // timer that resets it.
    if (!_exited) {
        [self scheduleUpdateIn:kBackgroundSessionIntervalSec];
    }
}

+ (void)drawArrangementPreview:(NSDictionary *)arrangement frame:(NSRect)frame
{
    Profile* theBookmark =
        [[ProfileModel sharedInstance] bookmarkWithGuid:[[arrangement objectForKey:SESSION_ARRANGEMENT_BOOKMARK]
                                                             objectForKey:KEY_GUID]];
    if (!theBookmark) {
        theBookmark = [arrangement objectForKey:SESSION_ARRANGEMENT_BOOKMARK];
    }
    //    [self setForegroundColor:[ITAddressBookMgr decodeColor:[aDict objectForKey:KEY_FOREGROUND_COLOR]]];
    [[ITAddressBookMgr decodeColor:[theBookmark objectForKey:KEY_BACKGROUND_COLOR]] set];
    NSRectFill(frame);
}

- (void)setSizeFromArrangement:(NSDictionary*)arrangement
{
    [self setWidth:[[arrangement objectForKey:SESSION_ARRANGEMENT_COLUMNS] intValue]
            height:[[arrangement objectForKey:SESSION_ARRANGEMENT_ROWS] intValue]];
}

+ (PTYSession*)sessionFromArrangement:(NSDictionary*)arrangement
                               inView:(SessionView*)sessionView
                                inTab:(PTYTab*)theTab
                        forObjectType:(iTermObjectType)objectType
{
    PTYSession* aSession = [[[PTYSession alloc] init] autorelease];
    aSession.view = sessionView;
    [[sessionView findViewController] setDelegate:aSession];
    Profile* theBookmark =
        [[ProfileModel sharedInstance] bookmarkWithGuid:[[arrangement objectForKey:SESSION_ARRANGEMENT_BOOKMARK]
                                                            objectForKey:KEY_GUID]];
    BOOL needDivorce = NO;
    if (!theBookmark) {
        NSMutableDictionary *temp = [NSMutableDictionary dictionaryWithDictionary:[arrangement objectForKey:SESSION_ARRANGEMENT_BOOKMARK]];
        // Keep it from stepping on an existing sesion with the same guid.
        temp[KEY_GUID] = [ProfileModel freshGuid];
        theBookmark = temp;
        needDivorce = YES;
    }
    [[aSession screen] setUnlimitedScrollback:[[theBookmark objectForKey:KEY_UNLIMITED_SCROLLBACK] boolValue]];
    [[aSession screen] setMaxScrollbackLines:[[theBookmark objectForKey:KEY_SCROLLBACK_LINES] intValue]];

     // set our preferences
    [aSession setProfile:theBookmark];

    [aSession setScreenSize:[sessionView frame] parent:[theTab realParentWindow]];
    NSDictionary *state = [arrangement objectForKey:SESSION_ARRANGEMENT_TMUX_STATE];
    if (state) {
        // For tmux tabs, get the size from the arrangement instead of the containing view because
        // it helps things to line up correctly.
        [aSession setSizeFromArrangement:arrangement];
    }
    [aSession setPreferencesFromAddressBookEntry:theBookmark];
    [aSession loadInitialColorTable];
    [aSession setName:[theBookmark objectForKey:KEY_NAME]];
    NSString *arrangementBookmarkName = arrangement[SESSION_ARRANGEMENT_BOOKMARK_NAME];
    if (arrangementBookmarkName) {
        [aSession setBookmarkName:arrangementBookmarkName];
    } else {
        [aSession setBookmarkName:[theBookmark objectForKey:KEY_NAME]];
    }
    if ([[[[theTab realParentWindow] window] title] compare:@"Window"] == NSOrderedSame) {
        [[theTab realParentWindow] setWindowTitle];
    }
    [aSession setTab:theTab];
    NSNumber *n = [arrangement objectForKey:SESSION_ARRANGEMENT_TMUX_PANE];
    if (!n) {
        [aSession runCommandWithOldCwd:[arrangement objectForKey:SESSION_ARRANGEMENT_WORKING_DIRECTORY]
                         forObjectType:objectType];
    } else {
        NSString *title = [state objectForKey:@"title"];
        if (title) {
            [aSession setName:title];
            [aSession setWindowTitle:title];
        }
    }
    if (needDivorce) {
        [aSession divorceAddressBookEntryFromPreferences];
        [aSession sessionProfileDidChange];
    }

    if (n) {
        [aSession setTmuxPane:[n intValue]];
    }
    NSArray *history = [arrangement objectForKey:SESSION_ARRANGEMENT_TMUX_HISTORY];
    if (history) {
        [[aSession screen] setHistory:history];
    }
    history = [arrangement objectForKey:SESSION_ARRANGEMENT_TMUX_ALT_HISTORY];
    if (history) {
        [[aSession screen] setAltScreen:history];
    }
    if (arrangement[SESSION_ARRANGEMENT_NAME]) {
        [aSession setName:arrangement[SESSION_ARRANGEMENT_NAME]];
    }
    if (arrangement[SESSION_ARRANGEMENT_DEFAULT_NAME]) {
        [aSession setDefaultName:arrangement[SESSION_ARRANGEMENT_DEFAULT_NAME]];
    }
    if (arrangement[SESSION_ARRANGEMENT_WINDOW_TITLE]) {
        [aSession setWindowTitle:arrangement[SESSION_ARRANGEMENT_WINDOW_TITLE]];
    }

    if (state) {
        [[aSession screen] setTmuxState:state];
        NSData *pendingOutput = [state objectForKey:kTmuxWindowOpenerStatePendingOutput];
        if (pendingOutput && [pendingOutput length]) {
            [aSession.terminal.parser putStreamData:pendingOutput.bytes
                                             length:pendingOutput.length];
        }
        [[aSession terminal] setInsertMode:[[state objectForKey:kStateDictInsertMode] boolValue]];
        [[aSession terminal] setCursorMode:[[state objectForKey:kStateDictKCursorMode] boolValue]];
        [[aSession terminal] setKeypadMode:[[state objectForKey:kStateDictKKeypadMode] boolValue]];
        if ([[state objectForKey:kStateDictMouseStandardMode] boolValue]) {
            [[aSession terminal] setMouseMode:MOUSE_REPORTING_NORMAL];
        } else if ([[state objectForKey:kStateDictMouseButtonMode] boolValue]) {
            [[aSession terminal] setMouseMode:MOUSE_REPORTING_BUTTON_MOTION];
        } else if ([[state objectForKey:kStateDictMouseAnyMode] boolValue]) {
            [[aSession terminal] setMouseMode:MOUSE_REPORTING_ALL_MOTION];
        } else {
            [[aSession terminal] setMouseMode:MOUSE_REPORTING_NONE];
        }
        [[aSession terminal] setMouseFormat:[[state objectForKey:kStateDictMouseUTF8Mode] boolValue] ? MOUSE_FORMAT_XTERM_EXT : MOUSE_FORMAT_XTERM];
    }
    return aSession;
}

// Session specific methods
- (BOOL)setScreenSize:(NSRect)aRect parent:(id<WindowControllerInterface>)parent
{
    _screen.delegate = self;

    // Allocate a container to hold the scrollview
    if (!_view) {
        self.view = [[[SessionView alloc] initWithFrame:NSMakeRect(0, 0, aRect.size.width, aRect.size.height)
                                                session:self] autorelease];
        [[_view findViewController] setDelegate:self];
    }

    // Allocate a scrollview
    _scrollview = [[PTYScrollView alloc] initWithFrame:NSMakeRect(0,
                                                                  0,
                                                                  aRect.size.width,
                                                                  aRect.size.height)
                                   hasVerticalScroller:[parent scrollbarShouldBeVisible]];
    NSParameterAssert(_scrollview != nil);
    [_scrollview setAutoresizingMask: NSViewWidthSizable|NSViewHeightSizable];

    // assign the main view
    [_view addSubview:_scrollview];
    if (![self isTmuxClient]) {
        [_view setAutoresizesSubviews:YES];
    }
    // TODO(georgen): I disabled setCopiesOnScroll because there is a vertical margin in the PTYTextView and
    // we would not want that copied. This is obviously bad for performance when scrolling, but it's unclear
    // whether the difference will ever be noticable. I believe it could be worked around (painfully) by
    // subclassing NSClipView and overriding viewBoundsChanged: and viewFrameChanged: so that it coipes on
    // scroll but it doesn't include the vertical marigns when doing so.
    // The vertical margins are indespensable because different PTYTextViews may use different fonts/font
    // sizes, but the window size does not change as you move from tab to tab. If the margin is outside the
    // NSScrollView's contentView it looks funny.
    [[_scrollview contentView] setCopiesOnScroll:NO];

    // Allocate a text view
    NSSize aSize = [_scrollview contentSize];
    _wrapper = [[TextViewWrapper alloc] initWithFrame:NSMakeRect(0, 0, aSize.width, aSize.height)];
    [_wrapper setAutoresizingMask:NSViewWidthSizable | NSViewHeightSizable];

    _textview = [[PTYTextView alloc] initWithFrame: NSMakeRect(0, VMARGIN, aSize.width, aSize.height)
                                          colorMap:_colorMap];
    _colorMap.dimOnlyText = [iTermPreferences boolForKey:kPreferenceKeyDimOnlyText];
    [_textview setAutoresizingMask: NSViewWidthSizable | NSViewHeightSizable];
    [_textview setFont:[ITAddressBookMgr fontWithDesc:[_profile objectForKey:KEY_NORMAL_FONT]]
          nonAsciiFont:[ITAddressBookMgr fontWithDesc:[_profile objectForKey:KEY_NON_ASCII_FONT]]
     horizontalSpacing:[[_profile objectForKey:KEY_HORIZONTAL_SPACING] floatValue]
       verticalSpacing:[[_profile objectForKey:KEY_VERTICAL_SPACING] floatValue]];
    [self setTransparency:[[_profile objectForKey:KEY_TRANSPARENCY] floatValue]];
    const float theBlend =
        [_profile objectForKey:KEY_BLEND] ? [[_profile objectForKey:KEY_BLEND] floatValue] : 0.5;
    [self setBlend:theBlend];

    [_wrapper addSubview:_textview];
    [_textview setFrame:NSMakeRect(0, VMARGIN, aSize.width, aSize.height - VMARGIN)];
    [_textview release];

    // assign terminal and task objects
    _terminal.delegate = _screen;
    [_shell setDelegate:self];

    // initialize the screen
    int width = (aSize.width - MARGIN*2) / [_textview charWidth];
    int height = (aSize.height - VMARGIN*2) / [_textview lineHeight];
    // NB: In the bad old days, this returned whether setup succeeded because it would allocate an
    // enormous amount of memory. That's no longer an issue.
    [_screen destructivelySetScreenWidth:width height:height];
    [self setName:@"Shell"];
    [self setDefaultName:@"Shell"];

    [_textview setDataSource:_screen];
    [_textview setDelegate:self];
    [_scrollview setDocumentView:_wrapper];
    [_wrapper release];
    [_scrollview setDocumentCursor:[iTermMouseCursor mouseCursorOfType:iTermMouseCursorTypeIBeam]];
    [_scrollview setLineScroll:[_textview lineHeight]];
    [_scrollview setPageScroll:2 * [_textview lineHeight]];
    [_scrollview setHasVerticalScroller:[parent scrollbarShouldBeVisible]];

    _antiIdleCode = 0;
    [_antiIdleTimer release];
    _antiIdleTimer = nil;
    _newOutput = NO;
    [_view updateScrollViewFrame];

    return YES;
}

- (void)runCommandWithOldCwd:(NSString*)oldCWD
               forObjectType:(iTermObjectType)objectType
{
    NSMutableString *cmd;
    NSArray *arg;
    NSString *pwd;
    BOOL isUTF8;

    // Grab the addressbook command
    Profile* addressbookEntry = [self profile];
    cmd = [[[NSMutableString alloc] initWithString:[ITAddressBookMgr bookmarkCommand:addressbookEntry
                                                                       forObjectType:objectType]] autorelease];
    NSMutableString* theName = [[[NSMutableString alloc] initWithString:[addressbookEntry objectForKey:KEY_NAME]] autorelease];
    // Get session parameters
    [[[self tab] realParentWindow] getSessionParameters:cmd withName:theName];

    [cmd breakDownCommandToPath:&cmd cmdArgs:&arg];

    pwd = [ITAddressBookMgr bookmarkWorkingDirectory:addressbookEntry
                                       forObjectType:objectType];
    if ([pwd length] == 0) {
        if (oldCWD) {
            pwd = oldCWD;
        } else {
            pwd = NSHomeDirectory();
        }
    }
    NSDictionary *env = [NSDictionary dictionaryWithObject:pwd forKey:@"PWD"];
    isUTF8 = ([[addressbookEntry objectForKey:KEY_CHARACTER_ENCODING] unsignedIntValue] == NSUTF8StringEncoding);

    [[[self tab] realParentWindow] setName:theName forSession:self];

    // Start the command
    [self startProgram:cmd arguments:arg environment:env isUTF8:isUTF8];
}

- (void)setWidth:(int)width height:(int)height
{
    DLog(@"Set session %@ to %dx%d", self, width, height);
    [_screen resizeWidth:width height:height];
    [_shell setWidth:width height:height];
    [_textview clearHighlights];
    [[_tab realParentWindow] invalidateRestorableState];
}

- (void)setSplitSelectionMode:(SplitSelectionMode)mode move:(BOOL)move {
    [[self view] setSplitSelectionMode:mode move:move];
}

- (int)overUnder:(int)proposedSize inVerticalDimension:(BOOL)vertically
{
    int x = proposedSize;
    if (vertically) {
        if ([_view showTitle]) {
            // x = 50/53
            x -= [SessionView titleHeight];
        }
        // x = 28/31
        x -= VMARGIN * 2;
        // x = 18/21
        // iLineHeight = 10
        int iLineHeight = [_textview lineHeight];
        x %= iLineHeight;
        // x = 8/1
        if (x > iLineHeight / 2) {
            x -= iLineHeight;
        }
        // x = -2/1
        return x;
    } else {
        x -= MARGIN * 2;
        int iCharWidth = [_textview charWidth];
        x %= iCharWidth;
        if (x > iCharWidth / 2) {
            x -= iCharWidth;
        }
    }
    return x;
}

- (NSArray *)childJobNames
{
    int skip = 0;
    pid_t thePid = [_shell pid];
    if ([[[ProcessCache sharedInstance] getNameOfPid:thePid isForeground:nil] isEqualToString:@"login"]) {
        skip = 1;
    }
    NSMutableArray *names = [NSMutableArray array];
    for (NSNumber *n in [[ProcessCache sharedInstance] childrenOfPid:thePid levelsToSkip:skip]) {
        pid_t pid = [n intValue];
        NSDictionary *info = [[ProcessCache sharedInstance] dictionaryOfTaskInfoForPid:pid];
        [names addObject:[info objectForKey:PID_INFO_NAME]];
    }
    return names;
}

- (BOOL)promptOnClose
{
    if (_exited) {
        return NO;
    }
    switch ([[_profile objectForKey:KEY_PROMPT_CLOSE] intValue]) {
        case PROMPT_ALWAYS:
            return YES;

        case PROMPT_NEVER:
            return NO;

        case PROMPT_EX_JOBS: {
            NSArray *jobsThatDontRequirePrompting = [_profile objectForKey:KEY_JOBS];
            for (NSString *childName in [self childJobNames]) {
                if ([jobsThatDontRequirePrompting indexOfObject:childName] == NSNotFound) {
                    // This job is not in the ignore list.
                    return YES;
                }
            }
            // All jobs were in the ignore list.
            return NO;
        }
    }

    return YES;
}

// This command installs the xterm-256color terminfo in the user's terminfo directory:
// tic -e xterm-256color $FILENAME
- (void)_maybeAskAboutInstallXtermTerminfo
{
    NSString* filename = [[NSBundle bundleForClass:[self class]] pathForResource:@"xterm-terminfo" ofType:@"txt"];
    if (!filename) {
        return;
    }
    NSString* cmd = [NSString stringWithFormat:@"tic -e xterm-256color %@", [filename stringWithEscapedShellCharacters]];
    if (system("infocmp xterm-256color > /dev/null")) {
        iTermWarningSelection selection =
            [iTermWarning showWarningWithTitle:@"The terminfo file for the terminal type you're using, \"xterm-256color\", is"
                                               @"not installed on your system. Would you like to install it now?"
                                       actions:@[ @"Install", @"Do not Install" ]
                                    identifier:@"NeverWarnAboutXterm256ColorTerminfo"
                                   silenceable:kiTermWarningTypePermanentlySilenceable];
        if (selection == kiTermWarningSelection0) {
            if (system([cmd UTF8String])) {
                NSRunAlertPanel(@"Error",
                                @"Sorry, an error occurred while running: %@",
                                @"OK", nil, nil, cmd);
            }
        }
    }
}

- (NSString *)_autoLogFilenameForTermId:(NSString *)termid
{
    // $(LOGDIR)/YYYYMMDD_HHMMSS.$(NAME).wNtNpN.$(PID).$(RANDOM).log
    return [NSString stringWithFormat:@"%@/%@.%@.%@.%d.%0x.log",
            [_profile objectForKey:KEY_LOGDIR],
            [[NSDate date] descriptionWithCalendarFormat:@"%Y%m%d_%H%M%S"
                                                timeZone:nil
                                                  locale:nil],
            [_profile objectForKey:KEY_NAME],
            termid,
            (int)getpid(),
            (int)arc4random()];
}

- (BOOL)shouldSetCtype {
    return ![iTermAdvancedSettingsModel doNotSetCtype];
}

- (void)startProgram:(NSString *)program
           arguments:(NSArray *)prog_argv
         environment:(NSDictionary *)prog_env
              isUTF8:(BOOL)isUTF8
{
    NSString *path = program;
    NSMutableArray *argv = [NSMutableArray arrayWithArray:prog_argv];
    NSMutableDictionary *env = [NSMutableDictionary dictionaryWithDictionary:prog_env];


    if ([env objectForKey:TERM_ENVNAME] == nil)
        [env setObject:_termVariable forKey:TERM_ENVNAME];
    if ([[env objectForKey:TERM_ENVNAME] isEqualToString:@"xterm-256color"]) {
        [self _maybeAskAboutInstallXtermTerminfo];
    }

    if ([env objectForKey:COLORFGBG_ENVNAME] == nil && _colorFgBgVariable != nil)
        [env setObject:_colorFgBgVariable forKey:COLORFGBG_ENVNAME];

    DLog(@"Begin locale logic");
    if (![_profile objectForKey:KEY_SET_LOCALE_VARS] ||
        [[_profile objectForKey:KEY_SET_LOCALE_VARS] boolValue]) {
        DLog(@"Setting locale vars...");
        NSString* lang = [self _lang];
        if (lang) {
            DLog(@"set LANG=%@", lang);
            [env setObject:lang forKey:@"LANG"];
        } else if ([self shouldSetCtype]){
            DLog(@"should set ctype...");
            // Try just the encoding by itself, which might work.
            NSString *encName = [self encodingName];
            DLog(@"See if encoding %@ is supported...", encName);
            if (encName && [self _localeIsSupported:encName]) {
                DLog(@"Set LC_CTYPE=%@", encName);
                [env setObject:encName forKey:@"LC_CTYPE"];
            }
        }
    }

    if ([env objectForKey:PWD_ENVNAME] == nil) {
        [env setObject:[PWD_ENVVALUE stringByExpandingTildeInPath] forKey:PWD_ENVNAME];
    }

    NSWindowController<iTermWindowController> *pty = [_tab realParentWindow];
    NSString *itermId = [NSString stringWithFormat:@"w%dt%dp%d",
                         [pty number],
                         [_tab realObjectCount] - 1,
                         [_tab indexOfSessionView:[self view]]];
    [env setObject:itermId forKey:@"ITERM_SESSION_ID"];
    if ([_profile objectForKey:KEY_NAME]) {
        [env setObject:[_profile objectForKey:KEY_NAME] forKey:@"ITERM_PROFILE"];
    }
    if ([[_profile objectForKey:KEY_AUTOLOG] boolValue]) {
        [_shell loggingStartWithPath:[self _autoLogFilenameForTermId:itermId]];
    }
    [_shell launchWithPath:path
                 arguments:argv
               environment:env
                     width:[_screen width]
                    height:[_screen height]
                    isUTF8:isUTF8];
    NSString *initialText = [_profile objectForKey:KEY_INITIAL_TEXT];
    if ([initialText length]) {
        [_shell writeTask:[initialText dataUsingEncoding:[self encoding]]];
        [_shell writeTask:[@"\n" dataUsingEncoding:[self encoding]]];
    }
}

- (void)launchProfileInCurrentTerminal:(Profile *)profile
                               withURL:(NSString *)url
{
    PseudoTerminal *term = [[iTermController sharedInstance] currentTerminal];
    [[iTermController sharedInstance] launchBookmark:profile
                                          inTerminal:term
                                             withURL:url
                                            isHotkey:NO
                                             makeKey:NO];
}

- (void)selectPaneLeftInCurrentTerminal
{
    [[[iTermController sharedInstance] currentTerminal] selectPaneLeft:nil];
}

- (void)selectPaneRightInCurrentTerminal
{
    [[[iTermController sharedInstance] currentTerminal] selectPaneRight:nil];
}

- (void)selectPaneAboveInCurrentTerminal
{
    [[[iTermController sharedInstance] currentTerminal] selectPaneUp:nil];
}

- (void)selectPaneBelowInCurrentTerminal
{
    [[[iTermController sharedInstance] currentTerminal] selectPaneDown:nil];
}

- (void)_maybeWarnAboutShortLivedSessions
{
    if ([[NSDate date] timeIntervalSinceDate:_creationDate] < 3) {
        NSString* theName = [_profile objectForKey:KEY_NAME];
        NSString *guid = _profile[KEY_GUID];
        if (_originalProfile && [_originalProfile[KEY_GUID] length]) {
            // Divorced sessions should use the original session's GUID to determine
            // if a warning is appropriate.
            guid = _originalProfile[KEY_GUID];
        }
        NSString* theKey = [NSString stringWithFormat:@"NeverWarnAboutShortLivedSessions_%@", guid];
        NSString *theTitle = [NSString stringWithFormat:
                              @"A session ended very soon after starting. Check that the command "
                              @"in profile \"%@\" is correct.",
                              theName];
        [iTermWarning showWarningWithTitle:theTitle
                                   actions:@[ @"OK" ]
                                identifier:theKey
                               silenceable:kiTermWarningTypePermanentlySilenceable];
    }
}

- (iTermRestorableSession *)restorableSession {
    iTermRestorableSession *restorableSession = [[[iTermRestorableSession alloc] init] autorelease];
    restorableSession.sessions = @[ self ];
    restorableSession.terminalGuid = self.tab.realParentWindow.terminalGuid;
    restorableSession.tabUniqueId = self.tab.uniqueId;
    restorableSession.arrangement = self.tab.arrangement;
    restorableSession.group = kiTermRestorableSessionGroupSession;

    return restorableSession;
}

// Terminate a replay session but not the live session
- (void)softTerminate
{
    _liveSession = nil;
    [self terminate];
}

- (void)terminate
{
    if ([[self textview] isFindingCursor]) {
        [[self textview] endFindCursor];
    }
    if (_exited) {
        [self _maybeWarnAboutShortLivedSessions];
    }
    if (self.tmuxMode == TMUX_CLIENT) {
        assert([_tab tmuxWindow] >= 0);
        [_tmuxController deregisterWindow:[_tab tmuxWindow]
                               windowPane:_tmuxPane
                                  session:self];
        // This call to fitLayoutToWindows is necessary to handle the case where
        // a small window closes and leaves behind a larger (e.g., fullscreen)
        // window. We want to set the client size to that of the smallest
        // remaining window.
        int n = [[_tab sessions] count];
        if ([[_tab sessions] indexOfObjectIdenticalTo:self] != NSNotFound) {
            n--;
        }
        if (n == 0) {
            // The last session in this tab closed so check if the client has
            // changed size
            [_tmuxController fitLayoutToWindows];
        }

        // PTYTask will never call taskWasDeregistered since tmux clients are never registered in
        // the first place. There can be calls queued in this queue from previous tmuxReadTask:
        // calls, so queue up a fake call to taskWasDeregistered that will run after all of them,
        // serving the same purpose.
        dispatch_async(dispatch_get_global_queue(DISPATCH_QUEUE_PRIORITY_DEFAULT, 0), ^{
            [self taskWasDeregistered];
        });
    } else if (self.tmuxMode == TMUX_GATEWAY) {
        [_tmuxController detach];
        [_tmuxGateway release];
        _tmuxGateway = nil;
    }
    BOOL undoable = ![self isTmuxClient];
    _terminal.parser.tmuxParser = nil;
    self.tmuxMode = TMUX_NONE;
    [_tmuxController release];
    _tmuxController = nil;

    // The source pane may have just exited. Dogs and cats living together!
    // Mass hysteria!
    [[MovePaneController sharedInstance] exitMovePaneMode];

    // deregister from the notification center
    [[NSNotificationCenter defaultCenter] removeObserver:self];

    if (_liveSession) {
        [_liveSession terminate];
    }

    _exited = YES;
    [_view retain];  // hardstop and revive will release this.
    if (undoable) {
        // TODO: executeTokens:bytesHandled: should queue up tokens to avoid a race condition.
        [self makeTerminationUndoable];
    } else {
        [self hardStop];
    }

    // final update of display
    [self updateDisplay];

    [_tab removeSession:self];

    _colorMap.delegate = nil;

    _screen.delegate = nil;
    [_screen setTerminal:nil];
    _terminal.delegate = nil;
    if ([[_view findViewController] delegate] == self) {
        [[_view findViewController] setDelegate:nil];
    }

    [_updateTimer invalidate];
    [_updateTimer release];
    _updateTimer = nil;

    [_pasteHelper abort];

    [[_tab realParentWindow] sessionDidTerminate:self];

    _tab = nil;
}

- (void)makeTerminationUndoable {
    _shell.paused = YES;
    [_textview setDataSource:nil];
    [_textview setDelegate:nil];
    [self performSelector:@selector(hardStop)
               withObject:nil
               afterDelay:[iTermProfilePreferences intForKey:KEY_UNDO_TIMEOUT
                                                   inProfile:_profile]];
    [[iTermController sharedInstance] addRestorableSession:[self restorableSession]];
}

- (void)hardStop {
    [[iTermController sharedInstance] removeSessionFromRestorableSessions:self];
    [_view release];
    [_shell stop];
    [_textview setDataSource:nil];
    [_textview setDelegate:nil];
    [_textview removeFromSuperview];
    _textview = nil;
    [self retain];
}

- (BOOL)revive {
    if (_shell.paused) {
        [NSObject cancelPreviousPerformRequestsWithTarget:self
                                                 selector:@selector(hardStop)
                                                   object:nil];
        if (!_shell.hasBrokenPipe) {
            _exited = NO;
        }
        _textview.dataSource = _screen;
        _textview.delegate = self;
        _colorMap.delegate = _textview;
        _screen.delegate = self;
        _screen.terminal = _terminal;
        _terminal.delegate = _screen;
        _shell.paused = NO;
        [_view autorelease];
        return YES;
    } else {
        return NO;
    }
}

- (void)writeTaskImpl:(NSData *)data
{
    static BOOL checkedDebug;
    static BOOL debugKeyDown;
    if (!checkedDebug) {
        debugKeyDown = [iTermAdvancedSettingsModel debugKeyDown];
        checkedDebug = YES;
    }
    if (debugKeyDown || gDebugLogging) {
        NSArray *stack = [NSThread callStackSymbols];
        if (debugKeyDown) {
            NSLog(@"writeTaskImpl %p: called from %@", self, stack);
        }
        if (gDebugLogging) {
            DebugLog([NSString stringWithFormat:@"writeTaskImpl %p: called from %@", self, stack]);
        }
        const char *bytes = [data bytes];
        for (int i = 0; i < [data length]; i++) {
            if (debugKeyDown) {
                NSLog(@"writeTask keydown %d: %d (%c)", i, (int) bytes[i], bytes[i]);
            }
            if (gDebugLogging) {
                DebugLog([NSString stringWithFormat:@"writeTask keydown %d: %d (%c)", i, (int) bytes[i], bytes[i]]);
            }
        }
    }

    // check if we want to send this input to all the sessions
    if (![[[self tab] realParentWindow] broadcastInputToSession:self]) {
        // Send to only this session
        if (!_exited) {
            [self setBell:NO];
            PTYScroller* ptys = (PTYScroller*)[_scrollview verticalScroller];
            [_shell writeTask:data];
            [ptys setUserScroll:NO];
        }
    } else {
        // send to all sessions
        [[[self tab] realParentWindow] sendInputToAllSessions:data];
    }
}

- (void)writeTaskNoBroadcast:(NSData *)data
{
    if (self.tmuxMode == TMUX_CLIENT) {
        [[_tmuxController gateway] sendKeys:data
                               toWindowPane:_tmuxPane];
        return;
    }
    [self writeTaskImpl:data];
}

- (void)handleKeypressInTmuxGateway:(unichar)unicode
{
    if (unicode == 27) {
        [self tmuxDetach];
    } else if (unicode == 'L') {
        _tmuxGateway.tmuxLogging = !_tmuxGateway.tmuxLogging;
        [self printTmuxMessage:[NSString stringWithFormat:@"tmux logging %@", (_tmuxGateway.tmuxLogging ? @"on" : @"off")]];
    } else if (unicode == 'C') {
        NSAlert *alert = [NSAlert alertWithMessageText:@"Enter command to send tmux:"
                                         defaultButton:@"OK"
                                       alternateButton:@"Cancel"
                                           otherButton:nil
                             informativeTextWithFormat:@""];
        NSTextField *tmuxCommand = [[[NSTextField alloc] initWithFrame:NSMakeRect(0, 0, 200, 24)] autorelease];
        [tmuxCommand setEditable:YES];
        [tmuxCommand setSelectable:YES];
        [alert setAccessoryView:tmuxCommand];
        if ([alert runModal] == NSAlertDefaultReturn && [[tmuxCommand stringValue] length]) {
            [self printTmuxMessage:[NSString stringWithFormat:@"Run command \"%@\"", [tmuxCommand stringValue]]];
            [_tmuxGateway sendCommand:[tmuxCommand stringValue]
                       responseTarget:self
                     responseSelector:@selector(printTmuxCommandOutputToScreen:)];
        }
    } else if (unicode == 'X') {
        [self printTmuxMessage:@"Exiting tmux mode, but tmux client may still be running."];
        [self tmuxHostDisconnected];
    }
}

- (void)writeTask:(NSData*)data
{
    if (self.tmuxMode == TMUX_CLIENT) {
        [self setBell:NO];
        if ([[_tab realParentWindow] broadcastInputToSession:self]) {
            [[_tab realParentWindow] sendInputToAllSessions:data];
        } else {
            [[_tmuxController gateway] sendKeys:data
                                   toWindowPane:_tmuxPane];
        }
        PTYScroller* ptys = (PTYScroller*)[_scrollview verticalScroller];
        [ptys setUserScroll:NO];
        return;
    } else if (self.tmuxMode == TMUX_GATEWAY) {
        // Use keypresses for tmux gateway commands for development and debugging.
        NSString *s = [[[NSString alloc] initWithData:data encoding:NSUTF8StringEncoding] autorelease];
        for (int i = 0; i < s.length; i++) {
            unichar unicode = [s characterAtIndex:i];
            [self handleKeypressInTmuxGateway:unicode];
        }
        return;
    }
    self.currentMarkOrNotePosition = nil;
    [self writeTaskImpl:data];
}

- (void)taskWasDeregistered {
    DLog(@"taskWasDeregistered");
    // This is called on the background thread. After this is called, we won't get any more calls
    // on the background thread and it is safe for us to be dealloc'ed.
    [self release];
}

// This is run in PTYTask's thread. It parses the input here and then queues an async task to run
// in the main thread to execute the parsed tokens.
- (void)threadedReadTask:(char *)buffer length:(int)length {
    OSAtomicAdd32(length, &_bytesReceivedSinceSendingEchoProbe);

    // Pass the input stream to the parser.
    [_terminal.parser putStreamData:buffer length:length];

    // Parse the input stream into an array of tokens.
    CVector vector;
    CVectorCreate(&vector, 100);
    [_terminal.parser addParsedTokensToVector:&vector];

    if (CVectorCount(&vector) == 0) {
        CVectorDestroy(&vector);
        return;
    }

    // This limits the number of outstanding execution blocks to prevent the main thread from
    // getting bogged down.
    dispatch_semaphore_wait(_executionSemaphore, DISPATCH_TIME_FOREVER);

    [self retain];
    dispatch_retain(_executionSemaphore);
    dispatch_async(dispatch_get_main_queue(), ^{
        [self executeTokens:&vector bytesHandled:length];

        // Unblock the background thread; if it's ready, it can send the main thread more tokens
        // now.
        dispatch_semaphore_signal(_executionSemaphore);
        dispatch_release(_executionSemaphore);
        [self release];
    });
}

- (BOOL)shouldExecuteToken {
    return !_exited && _terminal && (self.tmuxMode == TMUX_GATEWAY || ![_shell hasMuteCoprocess]);
}

- (void)executeTokens:(const CVector *)vector bytesHandled:(int)length {
    STOPWATCH_START(executing);
    int n = CVectorCount(vector);

    if (_shell.paused) {
        // Session was closed. The close may be undone, so queue up tokens.
        for (int i = 0; i < n; i++) {
            [_queuedTokens addObject:CVectorGetObject(vector, i)];
        }
        CVectorDestroy(vector);
        return;
    } else if (_queuedTokens.count) {
        // A closed session was just un-closed. Execute queued up tokens.
        for (VT100Token *token in _queuedTokens) {
            if (![self shouldExecuteToken]) {
                break;
            }
            [_terminal executeToken:token];
        }
        [_queuedTokens removeAllObjects];
    }

    for (int i = 0; i < n; i++) {
        if (![self shouldExecuteToken]) {
            break;
        }

        VT100Token *token = CVectorGetObject(vector, i);
        DLog(@"Execute token %@ cursor=(%d, %d)", token, _screen.cursorX - 1, _screen.cursorY - 1);
        [_terminal executeToken:token];
    }

    [self finishedHandlingNewOutputOfLength:length];

    // When busy, we spend a lot of time performing recycleObject, so farm it
    // off to a background thread.
    CVector temp = *vector;
    dispatch_async(dispatch_get_global_queue(DISPATCH_QUEUE_PRIORITY_BACKGROUND, 0), ^{
        for (int i = 0; i < n; i++) {
            VT100Token *token = CVectorGetObject(&temp, i);
            [token recycleObject];
        }
        CVectorDestroy(&temp);
    })
    STOPWATCH_LAP(executing);
}

- (void)finishedHandlingNewOutputOfLength:(int)length {
    gettimeofday(&_lastOutput, NULL);
    _newOutput = YES;

    // Make sure the screen gets redrawn soonish
    _updateDisplayUntil = [NSDate timeIntervalSinceReferenceDate] + 10;
    if ([[[self tab] parentWindow] currentTab] == [self tab]) {
        if (length < 1024) {
            [self scheduleUpdateIn:kFastTimerIntervalSec];
        } else {
            [self scheduleUpdateIn:kSlowTimerIntervalSec];
        }
    } else {
        [self scheduleUpdateIn:kBackgroundSessionIntervalSec];
    }
    [[ProcessCache sharedInstance] notifyNewOutput];
}

- (void)checkTriggers
{
    for (Trigger *trigger in _triggers) {
        [trigger tryString:_triggerLine
                 inSession:self
               partialLine:NO
                lineNumber:[_screen absoluteLineNumberOfCursor]];
    }
}

- (void)checkPartialLineTriggers {
    NSTimeInterval now = [NSDate timeIntervalSinceReferenceDate];
    if (now - _lastPartialLineTriggerCheck < kMinimumPartialLineTriggerCheckInterval) {
        return;
    }
    _lastPartialLineTriggerCheck = now;
    for (Trigger *trigger in _triggers) {
        [trigger tryString:_triggerLine
                 inSession:self
               partialLine:YES
                lineNumber:[_screen absoluteLineNumberOfCursor]];
    }
}

- (void)appendStringToTriggerLine:(NSString *)s
{
    const int kMaxTriggerLineLength = 1024;
    if ([_triggers count] && [_triggerLine length] + [s length] < kMaxTriggerLineLength) {
        [_triggerLine appendString:s];
    }
}

- (void)clearTriggerLine
{
    if ([_triggers count]) {
        [self checkTriggers];
        [_triggerLine setString:@""];
    }
}

- (void)brokenPipe
{
    if ([self shouldPostGrowlNotification]) {
        [[iTermGrowlDelegate sharedInstance] growlNotify:@"Session Ended"
                                         withDescription:[NSString stringWithFormat:@"Session \"%@\" in tab #%d just terminated.",
                                                          [self name],
                                                          [[self tab] realObjectCount]]
                                         andNotification:@"Broken Pipes"];
    }

    _exited = YES;
    [[NSNotificationCenter defaultCenter] postNotificationName:kCurrentSessionDidChange object:nil];
    [[self tab] updateLabelAttributes];

    if ([self autoClose]) {
        [[self tab] closeSession:self];
    } else {
        [self updateDisplay];
    }
}

- (NSSize)idealScrollViewSizeWithStyle:(NSScrollerStyle)scrollerStyle
{
    NSSize innerSize = NSMakeSize([_screen width] * [_textview charWidth] + MARGIN * 2,
                                  [_screen height] * [_textview lineHeight] + VMARGIN * 2);
    BOOL hasScrollbar = [[_tab realParentWindow] scrollbarShouldBeVisible];
    NSSize outerSize =
        [PTYScrollView frameSizeForContentSize:innerSize
                       horizontalScrollerClass:nil
                         verticalScrollerClass:hasScrollbar ? [PTYScroller class] : nil
                                    borderType:NSNoBorder
                                   controlSize:NSRegularControlSize
                                 scrollerStyle:scrollerStyle];
        return outerSize;
}

- (int)_keyBindingActionForEvent:(NSEvent*)event
{
    unsigned int modflag;
    NSString *unmodkeystr;
    unichar unmodunicode;
    int keyBindingAction;
    NSString *keyBindingText;

    modflag = [event modifierFlags];
    unmodkeystr = [event charactersIgnoringModifiers];
    unmodunicode = [unmodkeystr length]>0?[unmodkeystr characterAtIndex:0]:0;

    /*
    unsigned short keycode = [event keyCode];
    NSString *keystr = [event characters];
    unichar unicode = [keystr length] > 0 ? [keystr characterAtIndex:0] : 0;
    NSLog(@"event:%@ (%x+%x)[%@][%@]:%x(%c) <%d>", event,modflag,keycode,keystr,unmodkeystr,unicode,unicode,(modflag & NSNumericPadKeyMask));
    */

    // Check if we have a custom key mapping for this event
    keyBindingAction = [iTermKeyBindingMgr actionForKeyCode:unmodunicode
                                                  modifiers:modflag
                                                       text:&keyBindingText
                                                keyMappings:[[self profile] objectForKey:KEY_KEYBOARD_MAP]];
    return keyBindingAction;
}

- (BOOL)hasTextSendingKeyMappingForEvent:(NSEvent*)event
{
    int keyBindingAction = [self _keyBindingActionForEvent:event];
    switch (keyBindingAction) {
        case KEY_ACTION_ESCAPE_SEQUENCE:
        case KEY_ACTION_HEX_CODE:
        case KEY_ACTION_TEXT:
        case KEY_ACTION_VIM_TEXT:
        case KEY_ACTION_RUN_COPROCESS:
        case KEY_ACTION_IGNORE:
        case KEY_ACTION_SEND_C_H_BACKSPACE:
        case KEY_ACTION_SEND_C_QM_BACKSPACE:
            return YES;
    }
    return NO;
}

- (BOOL)_askAboutOutdatedKeyMappings
{
    NSNumber* n = [_profile objectForKey:KEY_ASK_ABOUT_OUTDATED_KEYMAPS];
    if (!n) {
        n = [[NSUserDefaults standardUserDefaults] objectForKey:[NSString stringWithFormat:kAskAboutOutdatedKeyMappingKeyFormat,
                                                                 [_profile objectForKey:KEY_GUID]]];
        if (!n && [_profile objectForKey:KEY_ORIGINAL_GUID]) {
            n = [[NSUserDefaults standardUserDefaults] objectForKey:[NSString stringWithFormat:kAskAboutOutdatedKeyMappingKeyFormat,
                                                                     [_profile objectForKey:KEY_ORIGINAL_GUID]]];
        }
    }
    return n ? [n boolValue] : YES;
}

- (void)_removeOutdatedKeyMapping
{
    NSMutableDictionary* temp = [NSMutableDictionary dictionaryWithDictionary:_profile];
    [iTermKeyBindingMgr removeMappingWithCode:NSLeftArrowFunctionKey
                                    modifiers:NSCommandKeyMask | NSAlternateKeyMask | NSNumericPadKeyMask
                                   inBookmark:temp];
    [iTermKeyBindingMgr removeMappingWithCode:NSRightArrowFunctionKey
                                    modifiers:NSCommandKeyMask | NSAlternateKeyMask | NSNumericPadKeyMask
                                   inBookmark:temp];

    ProfileModel* model;
    if (_isDivorced) {
        model = [ProfileModel sessionsInstance];
    } else {
        model = [ProfileModel sharedInstance];
    }
    [model setBookmark:temp withGuid:[temp objectForKey:KEY_GUID]];
    [[NSNotificationCenter defaultCenter] postNotificationName:kKeyBindingsChangedNotification
                                                        object:nil
                                                      userInfo:nil];
    [[iTermController sharedInstance] reloadAllBookmarks];
}

- (void)_setKeepOutdatedKeyMapping
{
    ProfileModel* model;
    if (_isDivorced) {
        model = [ProfileModel sessionsInstance];
    } else {
        model = [ProfileModel sharedInstance];
    }
    [model setObject:[NSNumber numberWithBool:NO]
                                       forKey:KEY_ASK_ABOUT_OUTDATED_KEYMAPS
                                   inBookmark:_profile];
    [[NSUserDefaults standardUserDefaults] setObject:[NSNumber numberWithBool:NO]
                                              forKey:[NSString stringWithFormat:kAskAboutOutdatedKeyMappingKeyFormat,
                                                      [_profile objectForKey:KEY_GUID]]];
    if ([_profile objectForKey:KEY_ORIGINAL_GUID]) {
        [[NSUserDefaults standardUserDefaults] setObject:[NSNumber numberWithBool:NO]
                                                  forKey:[NSString stringWithFormat:kAskAboutOutdatedKeyMappingKeyFormat,
                                                          [_profile objectForKey:KEY_ORIGINAL_GUID]]];
    }
    [[iTermController sharedInstance] reloadAllBookmarks];
}

+ (BOOL)_recursiveSelectMenuItem:(NSString*)theName inMenu:(NSMenu*)menu
{
    for (NSMenuItem* item in [menu itemArray]) {
        if (![item isEnabled] || [item isHidden]) {
            continue;
        }
        if ([item hasSubmenu]) {
            if ([PTYSession _recursiveSelectMenuItem:theName inMenu:[item submenu]]) {
                return YES;
            }
        } else if ([theName isEqualToString:[item title]]) {
            [NSApp sendAction:[item action]
                           to:[item target]
                         from:item];
            return YES;
        }
    }
    return NO;
}

+ (BOOL)handleShortcutWithoutTerminal:(NSEvent*)event
{
    unsigned int modflag;
    NSString *unmodkeystr;
    unichar unmodunicode;
    int keyBindingAction;
    NSString *keyBindingText;

    modflag = [event modifierFlags];
    unmodkeystr = [event charactersIgnoringModifiers];
    unmodunicode = [unmodkeystr length]>0?[unmodkeystr characterAtIndex:0]:0;

    // Check if we have a custom key mapping for this event
    keyBindingAction = [iTermKeyBindingMgr actionForKeyCode:unmodunicode
                                                  modifiers:modflag
                                                       text:&keyBindingText
                                                keyMappings:[iTermKeyBindingMgr globalKeyMap]];


    if (keyBindingAction == KEY_ACTION_SELECT_MENU_ITEM) {
        [PTYSession selectMenuItem:keyBindingText];
        return YES;
    } else {
        return NO;
    }
}


+ (void)selectMenuItem:(NSString*)theName
{
    if (![self _recursiveSelectMenuItem:theName inMenu:[NSApp mainMenu]]) {
        NSBeep();
    }
}

- (BOOL)willHandleEvent:(NSEvent *) theEvent
{
    return NO;
}

- (void)handleEvent:(NSEvent *)theEvent
{
}

- (void)insertNewline:(id)sender
{
    [self insertText:@"\n"];
}

- (void)insertTab:(id)sender
{
    [self insertText:@"\t"];
}

- (void)moveUp:(id)sender
{
    [self writeTask:[_terminal.output keyArrowUp:0]];
}

- (void)moveDown:(id)sender
{
    [self writeTask:[_terminal.output keyArrowDown:0]];
}

- (void)moveLeft:(id)sender
{
    [self writeTask:[_terminal.output keyArrowLeft:0]];
}

- (void)moveRight:(id)sender
{
    [self writeTask:[_terminal.output keyArrowRight:0]];
}

- (void)pageUp:(id)sender
{
    [self writeTask:[_terminal.output keyPageUp:0]];
}

- (void)pageDown:(id)sender
{
    [self writeTask:[_terminal.output keyPageDown:0]];
}

+ (NSData *)pasteboardFile
{
    NSPasteboard *board;

    board = [NSPasteboard generalPasteboard];
    assert(board != nil);

    NSArray *supportedTypes = [NSArray arrayWithObjects:NSFilenamesPboardType, nil];
    NSString *bestType = [board availableTypeFromArray:supportedTypes];

    if ([bestType isEqualToString:NSFilenamesPboardType]) {
        NSArray *filenames = [board propertyListForType:NSFilenamesPboardType];
        if (filenames.count > 0) {
            NSString *filename = filenames[0];
            return [NSData dataWithContentsOfFile:filename];
        }
    }
    return nil;
}

+ (NSString*)pasteboardString
{
    NSPasteboard *board;

    board = [NSPasteboard generalPasteboard];
    assert(board != nil);

    NSArray *supportedTypes = [NSArray arrayWithObjects:NSFilenamesPboardType, NSStringPboardType, nil];
    NSString *bestType = [board availableTypeFromArray:supportedTypes];

    NSString* info = nil;
    if ([bestType isEqualToString:NSFilenamesPboardType]) {
        NSArray *filenames = [board propertyListForType:NSFilenamesPboardType];
        NSMutableArray *escapedFilenames = [NSMutableArray array];
        for (NSString *filename in filenames) {
            [escapedFilenames addObject:[filename stringWithEscapedShellCharacters]];
        }
        if (escapedFilenames.count > 0) {
            info = [escapedFilenames componentsJoinedByString:@" "];
        }
        if ([info length] == 0) {
            info = nil;
        }
    } else {
        info = [board stringForType:NSStringPboardType];
    }
    return info;
}

- (void)insertText:(NSString *)string
{
    NSData *data;
    NSMutableString *mstring;
    int i;
    int max;

    if (_exited) {
        return;
    }

    //    NSLog(@"insertText:%@",string);
    mstring = [NSMutableString stringWithString:string];
    max = [string length];
    for (i = 0; i < max; i++) {
        // From http://lists.apple.com/archives/cocoa-dev/2001/Jul/msg00114.html
        // in MacJapanese, the backslash char (ASCII 0xdC) is mapped to Unicode 0xA5.
        // The following line gives you NSString containing an Unicode character Yen sign (0xA5) in Japanese localization.
        // string = [NSString stringWithCString:"\"];
        // TODO: Check the locale before doing this.
        if ([mstring characterAtIndex:i] == 0xa5) {
            [mstring replaceCharactersInRange:NSMakeRange(i, 1) withString:@"\\"];
        }
    }

    data = [mstring dataUsingEncoding:[_terminal encoding]
                 allowLossyConversion:YES];

    if (data != nil) {
        if (gDebugLogging) {
            DebugLog([NSString stringWithFormat:@"writeTask:%@", data]);
        }
        [self writeTask:data];
    }
}

- (NSData *)dataByRemovingControlCodes:(NSData *)data {
    NSMutableData *output = [NSMutableData dataWithCapacity:[data length]];
    const unsigned char *p = data.bytes;
    int start = 0;
    int i = 0;
    for (i = 0; i < data.length; i++) {
        if (p[i] < ' ' && p[i] != '\n' && p[i] != '\r' && p[i] != '\t' && p[i] != 12) {
            if (i > start) {
                [output appendBytes:p + start length:i - start];
            }
            start = i + 1;
        }
    }
    if (i > start) {
        [output appendBytes:p + start length:i - start];
    }
    return output;
}

- (void)pasteString:(NSString *)aString
{
    [self pasteString:aString flags:0];
}

- (void)deleteBackward:(id)sender
{
    unsigned char p = 0x08; // Ctrl+H

    [self writeTask:[NSData dataWithBytes:&p length:1]];
}

- (void)deleteForward:(id)sender
{
    unsigned char p = 0x7F; // DEL

    [self writeTask:[NSData dataWithBytes:&p length:1]];
}

- (PTYScroller *)textViewVerticalScroller
{
    return (PTYScroller *)[_scrollview verticalScroller];
}

- (BOOL)textViewHasCoprocess {
    return [_shell hasCoprocess];
}

- (BOOL)shouldPostGrowlNotification {
    if (!_screen.postGrowlNotifications) {
        return NO;
    }
    if (![[self tab] isForegroundTab]) {
        return YES;
    }
    BOOL windowIsObscured =
        ([[iTermController sharedInstance] terminalIsObscured:self.tab.realParentWindow]);
    return (windowIsObscured);
}

- (BOOL)hasSelection {
    return [_textview.selection hasSelection];
}

- (void)openSelection {
    Trouter *trouter = _textview.trouter;
    int lineNumber;
    NSArray *subSelections = _textview.selection.allSubSelections;
    if ([subSelections count]) {
        iTermSubSelection *firstSub = subSelections[0];
        lineNumber = firstSub.range.coordRange.start.y;
    } else {
        lineNumber = _textview.selection.liveRange.coordRange.start.y;
    }

    // TODO: Figure out if this is a remote host and download/open if that's the case.
    NSString *workingDirectory = [_screen workingDirectoryOnLine:lineNumber];
    NSString *selection = [_textview selectedText];
    if (!selection.length) {
        NSBeep();
        return;
    }

    int charsTakenFromPrefix;
    NSString *filename = [trouter pathOfExistingFileFoundWithPrefix:selection
                                                             suffix:@""
                                                   workingDirectory:workingDirectory
                                               charsTakenFromPrefix:&charsTakenFromPrefix];
    if (filename &&
        ![[filename stringByReplacingOccurrencesOfString:@"//" withString:@"/"] isEqualToString:@"/"]) {
        if ([trouter openPath:filename workingDirectory:workingDirectory prefix:selection suffix:@""]) {
            return;
        }
    }

    // Try to open it as a URL.
    NSURL *url = [NSURL URLWithString:selection];
    if (url) {
        [[NSWorkspace sharedWorkspace] openURL:url];
        return;
    }

    NSBeep();
}

- (void)setBell:(BOOL)flag
{
    if (flag != _bell) {
        _bell = flag;
        [[self tab] setBell:flag];
        if (_bell) {
            if ([_textview keyIsARepeat] == NO &&
                [self shouldPostGrowlNotification]) {
                [[iTermGrowlDelegate sharedInstance] growlNotify:@"Bell"
                                                 withDescription:[NSString stringWithFormat:@"Session %@ #%d just rang a bell!",
                                                                  [self name],
                                                                  [[self tab] realObjectCount]]
                                                 andNotification:@"Bells"
                                                     windowIndex:[self screenWindowIndex]
                                                        tabIndex:[self screenTabIndex]
                                                       viewIndex:[self screenViewIndex]];
            }
        }
    }
}

- (NSString *)ansiColorsMatchingForeground:(NSDictionary *)fg
                             andBackground:(NSDictionary *)bg
                                inBookmark:(Profile *)aDict
{
    NSColor *fgColor;
    NSColor *bgColor;
    fgColor = [ITAddressBookMgr decodeColor:fg];
    bgColor = [ITAddressBookMgr decodeColor:bg];

    int bgNum = -1;
    int fgNum = -1;
    for(int i = 0; i < 16; ++i) {
        NSString* key = [NSString stringWithFormat:KEYTEMPLATE_ANSI_X_COLOR, i];
        if ([fgColor isEqual:[ITAddressBookMgr decodeColor:[aDict objectForKey:key]]]) {
            fgNum = i;
        }
        if ([bgColor isEqual:[ITAddressBookMgr decodeColor:[aDict objectForKey:key]]]) {
            bgNum = i;
        }
    }

    if (bgNum < 0 || fgNum < 0) {
        return nil;
    }

    return ([[NSString alloc] initWithFormat:@"%d;%d", fgNum, bgNum]);
}

- (void)loadInitialColorTable
{
    int i;
    for (i = 16; i < 256; i++) {
        NSColor *theColor = [NSColor colorForAnsi256ColorIndex:i];
        [_colorMap setColor:theColor forKey:kColorMap8bitBase + i];
    }
    _textview.highlightCursorLine = [iTermProfilePreferences boolForKey:KEY_USE_CURSOR_GUIDE
                                                              inProfile:_profile];
}

- (NSColor *)tabColorInProfile:(NSDictionary *)profile
{
    NSColor *tabColor = nil;
    if ([profile[KEY_USE_TAB_COLOR] boolValue]) {
        tabColor = [ITAddressBookMgr decodeColor:profile[KEY_TAB_COLOR]];
    }
    return tabColor;
}

- (void)sharedProfileDidChange
{
    NSDictionary *updatedProfile = [[ProfileModel sharedInstance] bookmarkWithGuid:_originalProfile[KEY_GUID]];
    if (!updatedProfile) {
        return;
    }
    if (!_isDivorced) {
        [self setPreferencesFromAddressBookEntry:updatedProfile];
        [self setProfile:updatedProfile];
        return;
    }

    // Copy non-overridden fields over.
    NSMutableDictionary *temp = [NSMutableDictionary dictionaryWithDictionary:_profile];
    NSMutableArray *noLongerOverriddenFields = [NSMutableArray array];
    NSMutableSet *keys = [NSMutableSet setWithArray:[updatedProfile allKeys]];
    [keys addObjectsFromArray:[_profile allKeys]];
    for (NSString *key in keys) {
        NSObject *originalValue = updatedProfile[key];
        NSObject *currentValue = _profile[key];
        if ([_overriddenFields containsObject:key]) {
            if ([originalValue isEqual:currentValue]) {
                [noLongerOverriddenFields addObject:key];
            }
        } else {
            if (!originalValue) {
                DLog(@"Unset %@ in session because it was removed from shared profile", key);
                [temp removeObjectForKey:key];
            } else {
                if (![originalValue isEqual:temp[key]]) {
                    DLog(@"Update session for key %@ from %@ -> %@", key, temp[key], originalValue);
                }
                temp[key] = originalValue;
            }
        }
    }

    // For fields that are no longer overridden because the shared profile took on the same value
    // as the sessions profile, remove those keys from overriddenFields.
    for (NSString *key in noLongerOverriddenFields) {
        DLog(@"%@ is no longer overridden because shared profile now matches session profile value of %@", key, temp[key]);
        [_overriddenFields removeObject:key];
    }
    DLog(@"After shared profile change overridden keys are: %@", _overriddenFields);

    // Update saved state.
    [[ProfileModel sessionsInstance] setBookmark:temp withGuid:temp[KEY_GUID]];
    [self setPreferencesFromAddressBookEntry:temp];
    [self setProfile:temp];
}

- (void)sessionProfileDidChange
{
    if (!_isDivorced) {
        return;
    }
    NSDictionary *updatedProfile =
        [[ProfileModel sessionsInstance] bookmarkWithGuid:_profile[KEY_GUID]];
    NSMutableSet *keys = [NSMutableSet setWithArray:[updatedProfile allKeys]];
    [keys addObjectsFromArray:[_profile allKeys]];
    for (NSString *aKey in keys) {
        NSObject *sharedValue = _originalProfile[aKey];
        NSObject *newSessionValue = updatedProfile[aKey];
        BOOL isEqual = [newSessionValue isEqual:sharedValue];
        BOOL isOverridden = [_overriddenFields containsObject:aKey];
        if (!isEqual && !isOverridden) {
            DLog(@"%@ is now overridden because %@ != %@", aKey, newSessionValue, sharedValue);
            [_overriddenFields addObject:aKey];
        } else if (isEqual && isOverridden) {
            DLog(@"%@ is no longer overridden because %@ == %@", aKey, newSessionValue, sharedValue);
            [_overriddenFields removeObject:aKey];
        }
    }
    DLog(@"After session profile change overridden keys are: %@", _overriddenFields);
    [self setPreferencesFromAddressBookEntry:updatedProfile];
    [self setProfile:updatedProfile];
    [[NSNotificationCenter defaultCenter] postNotificationName:kSessionProfileDidChange
                                                        object:_profile[KEY_GUID]];
}

- (BOOL)reloadProfile
{
    DLog(@"Reload profile for %@", self);
    BOOL didChange = NO;
    NSDictionary *sharedProfile = [[ProfileModel sharedInstance] bookmarkWithGuid:_originalProfile[KEY_GUID]];
    if (sharedProfile && ![sharedProfile isEqual:_originalProfile]) {
        DLog(@"Shared profile changed");
        [self sharedProfileDidChange];
        didChange = YES;
        [_originalProfile autorelease];
        _originalProfile = [sharedProfile copy];
    }

    if (_isDivorced) {
        NSDictionary *sessionProfile = [[ProfileModel sessionsInstance] bookmarkWithGuid:_profile[KEY_GUID]];
        if (![sessionProfile isEqual:_profile]) {
            DLog(@"Session profile changed");
            [self sessionProfileDidChange];
            didChange = YES;
        }
    }
    return didChange;
}

- (void)setPreferencesFromAddressBookEntry:(NSDictionary *)aePrefs
{
    int i;
    NSDictionary *aDict = aePrefs;

    if (aDict == nil) {
        aDict = [[ProfileModel sharedInstance] defaultBookmark];
    }
    if (aDict == nil) {
        return;
    }

    NSDictionary *keyMap = @{ @(kColorMapForeground): KEY_FOREGROUND_COLOR,
                              @(kColorMapBackground): KEY_BACKGROUND_COLOR,
                              @(kColorMapSelection): KEY_SELECTION_COLOR,
                              @(kColorMapSelectedText): KEY_SELECTED_TEXT_COLOR,
                              @(kColorMapBold): KEY_BOLD_COLOR,
                              @(kColorMapLink): KEY_LINK_COLOR,
                              @(kColorMapCursor): KEY_CURSOR_COLOR,
                              @(kColorMapCursorText): KEY_CURSOR_TEXT_COLOR };
    for (NSNumber *colorKey in keyMap) {
        NSString *profileKey = keyMap[colorKey];
        NSColor *theColor = [[iTermProfilePreferences objectForKey:profileKey
                                                         inProfile:aDict] colorValue];
        [_colorMap setColor:theColor forKey:[colorKey intValue]];
    }

    self.cursorGuideColor = [[[iTermProfilePreferences objectForKey:KEY_CURSOR_GUIDE_COLOR
                                                          inProfile:aDict] colorValue] colorWithAlphaComponent:0.25];
    if (!_cursorGuideSettingHasChanged) {
        _textview.highlightCursorLine = [iTermProfilePreferences boolForKey:KEY_USE_CURSOR_GUIDE
                                                                  inProfile:aDict];
    }

    for (i = 0; i < 16; i++) {
        NSString *profileKey = [NSString stringWithFormat:KEYTEMPLATE_ANSI_X_COLOR, i];
        NSColor *theColor = [ITAddressBookMgr decodeColor:aDict[profileKey]];
        [_colorMap setColor:theColor forKey:kColorMap8bitBase + i];
    }

    BOOL useSmartCursorColor = NO;
    if ([aDict objectForKey:KEY_SMART_CURSOR_COLOR]) {
        useSmartCursorColor = [[aDict objectForKey:KEY_SMART_CURSOR_COLOR] boolValue];
    }
    [self setSmartCursorColor:useSmartCursorColor];

    float minimumContrast = 0;
    if ([aDict objectForKey:KEY_MINIMUM_CONTRAST]) {
        minimumContrast = [[aDict objectForKey:KEY_MINIMUM_CONTRAST] floatValue];
    }
    [self setMinimumContrast:minimumContrast];

    if (aDict[KEY_CURSOR_BOOST]) {
        _colorMap.mutingAmount = [aDict[KEY_CURSOR_BOOST] doubleValue];
    }

    // background image
    [self setBackgroundImagePath:[aDict objectForKey:KEY_BACKGROUND_IMAGE_LOCATION]];
    [self setBackgroundImageTiled:[[aDict objectForKey:KEY_BACKGROUND_IMAGE_TILED] boolValue]];

    // colour scheme
    [self setColorFgBgVariable:[self ansiColorsMatchingForeground:[aDict objectForKey:KEY_FOREGROUND_COLOR]
                                                    andBackground:[aDict objectForKey:KEY_BACKGROUND_COLOR]
                                                       inBookmark:aDict]];

    // transparency
    [self setTransparency:[[aDict objectForKey:KEY_TRANSPARENCY] floatValue]];
    const float theBlend =
        [aDict objectForKey:KEY_BLEND] ? [[aDict objectForKey:KEY_BLEND] floatValue] : 0.5;
    [self setBlend:theBlend];

    // bold
    NSNumber* useBoldFontEntry = [aDict objectForKey:KEY_USE_BOLD_FONT];
    NSNumber* disableBoldEntry = [aDict objectForKey:KEY_DISABLE_BOLD];
    if (useBoldFontEntry) {
        [self setUseBoldFont:[useBoldFontEntry boolValue]];
    } else if (disableBoldEntry) {
        // Only deprecated option is set.
        [self setUseBoldFont:![disableBoldEntry boolValue]];
    } else {
        [self setUseBoldFont:YES];
    }
    [_textview setUseBrightBold:[aDict objectForKey:KEY_USE_BRIGHT_BOLD] ? [[aDict objectForKey:KEY_USE_BRIGHT_BOLD] boolValue] : YES];

    // italic
    [self setUseItalicFont:[[aDict objectForKey:KEY_USE_ITALIC_FONT] boolValue]];

    // set up the rest of the preferences
    [_screen setAudibleBell:![[aDict objectForKey:KEY_SILENCE_BELL] boolValue]];
    [_screen setShowBellIndicator:[[aDict objectForKey:KEY_VISUAL_BELL] boolValue]];
    [_screen setFlashBell:[[aDict objectForKey:KEY_FLASHING_BELL] boolValue]];
    [_screen setPostGrowlNotifications:[[aDict objectForKey:KEY_BOOKMARK_GROWL_NOTIFICATIONS] boolValue]];
    [_screen setCursorBlinks:[[aDict objectForKey:KEY_BLINKING_CURSOR] boolValue]];
    [_textview setBlinkAllowed:[[aDict objectForKey:KEY_BLINK_ALLOWED] boolValue]];
    [_textview setBlinkingCursor:[[aDict objectForKey:KEY_BLINKING_CURSOR] boolValue]];
    [_textview setCursorType:([aDict objectForKey:KEY_CURSOR_TYPE] ? [[aDict objectForKey:KEY_CURSOR_TYPE] intValue] : CURSOR_BOX)];

    PTYTab* currentTab = [[[self tab] parentWindow] currentTab];
    if (currentTab == nil || currentTab == [self tab]) {
        [[self tab] recheckBlur];
    }
    BOOL asciiAA;
    BOOL nonasciiAA;
    if ([aDict objectForKey:KEY_ASCII_ANTI_ALIASED]) {
        asciiAA = [[aDict objectForKey:KEY_ASCII_ANTI_ALIASED] boolValue];
    } else {
        asciiAA = [[aDict objectForKey:KEY_ANTI_ALIASING] boolValue];
    }
    if ([aDict objectForKey:KEY_NONASCII_ANTI_ALIASED]) {
        nonasciiAA = [[aDict objectForKey:KEY_NONASCII_ANTI_ALIASED] boolValue];
    } else {
        nonasciiAA = [[aDict objectForKey:KEY_ANTI_ALIASING] boolValue];
    }
    [_triggers release];
    _triggers = [[NSMutableArray alloc] init];
    for (NSDictionary *triggerDict in [aDict objectForKey:KEY_TRIGGERS]) {
        Trigger *trigger = [Trigger triggerFromDict:triggerDict];
        if (trigger) {
            [_triggers addObject:trigger];
        }
    }
    [_textview setSmartSelectionRules:[aDict objectForKey:KEY_SMART_SELECTION_RULES]];
    [_textview setTrouterPrefs:[aDict objectForKey:KEY_TROUTER]];
    [_textview setUseNonAsciiFont:[[aDict objectForKey:KEY_USE_NONASCII_FONT] boolValue]];
    [_textview setAntiAlias:asciiAA nonAscii:nonasciiAA];
    [self setEncoding:[[aDict objectForKey:KEY_CHARACTER_ENCODING] unsignedIntValue]];
    [self setTermVariable:[aDict objectForKey:KEY_TERMINAL_TYPE]];
    [self setAntiIdleCode:[[aDict objectForKey:KEY_IDLE_CODE] intValue]];
    [self setAntiIdle:[[aDict objectForKey:KEY_SEND_CODE_WHEN_IDLE] boolValue]];
    [self setAutoClose:[[aDict objectForKey:KEY_CLOSE_SESSIONS_ON_END] boolValue]];
    _screen.useHFSPlusMapping = [iTermProfilePreferences boolForKey:KEY_USE_HFS_PLUS_MAPPING
                                                          inProfile:aDict];
    [self setTreatAmbiguousWidthAsDoubleWidth:[[aDict objectForKey:KEY_AMBIGUOUS_DOUBLE_WIDTH] boolValue]];
    [self setXtermMouseReporting:[[aDict objectForKey:KEY_XTERM_MOUSE_REPORTING] boolValue]];
    [_terminal setDisableSmcupRmcup:[[aDict objectForKey:KEY_DISABLE_SMCUP_RMCUP] boolValue]];
    [_screen setAllowTitleReporting:[[aDict objectForKey:KEY_ALLOW_TITLE_REPORTING] boolValue]];
    [_terminal setAllowKeypadMode:[aDict boolValueDefaultingToYesForKey:KEY_APPLICATION_KEYPAD_ALLOWED]];
    [_screen setUnlimitedScrollback:[[aDict objectForKey:KEY_UNLIMITED_SCROLLBACK] intValue]];
    [_screen setMaxScrollbackLines:[[aDict objectForKey:KEY_SCROLLBACK_LINES] intValue]];

    _screen.appendToScrollbackWithStatusBar = [[aDict objectForKey:KEY_SCROLLBACK_WITH_STATUS_BAR] boolValue];
    self.badgeFormat = aDict[KEY_BADGE_FORMAT];
    _textview.badgeLabel = [self badgeLabel];
    [self setFont:[ITAddressBookMgr fontWithDesc:[aDict objectForKey:KEY_NORMAL_FONT]]
        nonAsciiFont:[ITAddressBookMgr fontWithDesc:[aDict objectForKey:KEY_NON_ASCII_FONT]]
        horizontalSpacing:[[aDict objectForKey:KEY_HORIZONTAL_SPACING] floatValue]
        verticalSpacing:[[aDict objectForKey:KEY_VERTICAL_SPACING] floatValue]];
    [_screen setSaveToScrollbackInAlternateScreen:[aDict objectForKey:KEY_SCROLLBACK_IN_ALTERNATE_SCREEN] ? [[aDict objectForKey:KEY_SCROLLBACK_IN_ALTERNATE_SCREEN] boolValue] : YES];
    [[_tab realParentWindow] invalidateRestorableState];
}

- (NSString *)badgeLabel {
    return [_badgeFormat stringByReplacingVariableReferencesWithVariables:_badgeVars];
}

- (NSString *)uniqueID {
    if (!_uniqueID) {
        static int gNextUniqueId;
        self.uniqueID = [NSString stringWithFormat:@"%d", ++gNextUniqueId];
    }
    return _uniqueID;
}

- (NSString*)formattedName:(NSString*)base
{
    NSString *prefix = _tmuxController ? [NSString stringWithFormat:@"↣ %@: ", [[self tab] tmuxWindowName]] : @"";

    BOOL baseIsBookmarkName = [base isEqualToString:_bookmarkName];
    if ([iTermPreferences boolForKey:kPreferenceKeyShowJobName] && _jobName) {
        if (baseIsBookmarkName && ![iTermPreferences boolForKey:kPreferenceKeyShowProfileName]) {
            return [NSString stringWithFormat:@"%@%@", prefix, [self jobName]];
        } else {
            return [NSString stringWithFormat:@"%@%@ (%@)", prefix, base, [self jobName]];
        }
    } else {
        if (baseIsBookmarkName && ![iTermPreferences boolForKey:kPreferenceKeyShowProfileName]) {
            return [NSString stringWithFormat:@"%@Shell", prefix];
        } else {
            return [NSString stringWithFormat:@"%@%@", prefix, base];
        }
    }
}

- (NSString*)defaultName
{
    return [self formattedName:_defaultName];
}

- (NSString*)joblessDefaultName
{
    return _defaultName;
}

- (void)setDefaultName:(NSString*)theName
{
    if ([_defaultName isEqualToString:theName]) {
        return;
    }

    if (_defaultName) {
        // clear the window title if it is not different
        if (_windowTitle == nil || [_name isEqualToString:_windowTitle]) {
            _windowTitle = nil;
        }
        [_defaultName release];
        _defaultName = nil;
    }
    if (!theName) {
        theName = NSLocalizedStringFromTableInBundle(@"Untitled",
                                                     @"iTerm",
                                                     [NSBundle bundleForClass:[self class]],
                                                     @"Profiles");
    }

    _defaultName = [theName copy];
}

- (void)setTab:(PTYTab*)tab
{
    if ([self isTmuxClient]) {
        [_tmuxController deregisterWindow:[_tab tmuxWindow]
                               windowPane:_tmuxPane
                                  session:self];
    }
    _tab = tab;
    if ([self isTmuxClient]) {
        [_tmuxController registerSession:self
                                withPane:_tmuxPane
                                inWindow:[_tab tmuxWindow]];
    }
    [_tmuxController fitLayoutToWindows];
}

- (NSString*)name
{
    return [self formattedName:_name];
}

- (NSString*)rawName
{
    return _name;
}

- (void)setName:(NSString*)theName
{
    [_view setTitle:theName];
    if (!_bookmarkName) {
        self.bookmarkName = theName;
    }
    if ([_name isEqualToString:theName]) {
        return;
    }

    if (_name) {
        // clear the window title if it is not different
        if ([_name isEqualToString:_windowTitle]) {
            _windowTitle = nil;
        }
        [_name release];
        _name = nil;
    }
    if (!theName) {
        theName = NSLocalizedStringFromTableInBundle(@"Untitled",
                                                     @"iTerm",
                                                     [NSBundle bundleForClass:[self class]],
                                                     @"Profiles");
    }

    _name = [theName retain];
    // sync the window title if it is not set to something else
    if (_windowTitle == nil) {
        [self setWindowTitle:theName];
    }

    [[self tab] nameOfSession:self didChangeTo:[self name]];
    [self setBell:NO];

    // get the session submenu to be rebuilt
    if ([[iTermController sharedInstance] currentTerminal] == [[self tab] parentWindow]) {
        [[NSNotificationCenter defaultCenter] postNotificationName:@"iTermNameOfSessionDidChange"
                                                            object:[[self tab] parentWindow]
                                                          userInfo:nil];
    }
    _badgeVars[kBadgeKeySessionName] = [self name];
    [_textview setBadgeLabel:[self badgeLabel]];
}

- (NSString*)windowTitle
{
    if (!_windowTitle) {
        return nil;
    }
    return [self formattedName:_windowTitle];
}

- (void)setWindowTitle:(NSString*)theTitle
{
    if ([theTitle isEqualToString:_windowTitle]) {
        return;
    }

    [_windowTitle autorelease];
    _windowTitle = nil;

    if (theTitle != nil && [theTitle length] > 0) {
        _windowTitle = [theTitle copy];
    }

    if ([[[self tab] parentWindow] currentTab] == [self tab]) {
        [[[self tab] parentWindow] setWindowTitle];
    }
}

- (void)pushWindowTitle
{
    if (!_windowTitleStack) {
        // initialize lazily
        _windowTitleStack = [[NSMutableArray alloc] init];
    }
    NSString *title = _windowTitle;
    if (!title) {
        // if current title is nil, treat it as an empty string.
        title = @"";
    }
    // push it
    [_windowTitleStack addObject:title];
}

- (void)popWindowTitle
{
    // Ignore if title stack is nil or stack count == 0
    NSUInteger count = [_windowTitleStack count];
    if (count > 0) {
        // pop window title
        [self setWindowTitle:[_windowTitleStack objectAtIndex:count - 1]];
        [_windowTitleStack removeObjectAtIndex:count - 1];
    }
}

- (void)pushIconTitle
{
    if (!_iconTitleStack) {
        // initialize lazily
        _iconTitleStack = [[NSMutableArray alloc] init];
    }
    NSString *title = _name;
    if (!title) {
        // if current icon title is nil, treat it as an empty string.
        title = @"";
    }
    // push it
    [_iconTitleStack addObject:title];
}

- (void)popIconTitle
{
    // Ignore if icon title stack is nil or stack count == 0.
    NSUInteger count = [_iconTitleStack count];
    if (count > 0) {
        // pop icon title
        [self setName:[_iconTitleStack objectAtIndex:count - 1]];
        [_iconTitleStack removeObjectAtIndex:count - 1];
    }
}

- (VT100Terminal *)terminal
{
    return _terminal;
}

- (void)setTermVariable:(NSString *)termVariable
{
    [_termVariable autorelease];
    _termVariable = [termVariable copy];
    [_terminal setTermType:_termVariable];
}

- (void)setView:(SessionView*)newView
{
    // View holds a reference to us so we don't hold a reference to it.
    _view = newView;
    [[_view findViewController] setDelegate:self];
}

- (NSStringEncoding)encoding
{
    return [_terminal encoding];
}

- (void)setEncoding:(NSStringEncoding)encoding
{
    [_terminal setEncoding:encoding];
}


- (NSString *)tty
{
    return [_shell tty];
}

- (void)setBackgroundImageTiled:(BOOL)set
{
    _backgroundImageTiled = set;
    [self setBackgroundImagePath:_backgroundImagePath];
}

- (void)setBackgroundImagePath:(NSString *)imageFilePath
{
    if ([imageFilePath length]) {
        if ([imageFilePath isAbsolutePath] == NO) {
            NSBundle *myBundle = [NSBundle bundleForClass:[self class]];
            imageFilePath = [myBundle pathForResource:imageFilePath ofType:@""];
        }
        [_backgroundImagePath autorelease];
        _backgroundImagePath = [imageFilePath copy];
        self.backgroundImage = [[[NSImage alloc] initWithContentsOfFile:_backgroundImagePath] autorelease];
    } else {
        self.backgroundImage = nil;
        [_backgroundImagePath release];
        _backgroundImagePath = nil;
    }

    [_patternedImage release];
    _patternedImage = nil;

    [_textview setNeedsDisplay:YES];
}

- (void)setSmartCursorColor:(BOOL)value
{
    [[self textview] setUseSmartCursorColor:value];
}

- (void)setMinimumContrast:(float)value
{
    [[self textview] setMinimumContrast:value];
}

// Changes transparency

- (float)transparency
{
    return [_textview transparency];
}

- (void)setTransparency:(float)transparency
{
    // Limit transparency because fully transparent windows can't be clicked on.
    if (transparency > 0.9) {
        transparency = 0.9;
    }
    [_textview setTransparency:transparency];
    [[[self tab] realParentWindow] updateContentShadow];
}

- (float)blend
{
    return [_textview blend];
}

- (void)setBlend:(float)blendVal
{
    [_textview setBlend:blendVal];
}

- (BOOL)antiIdle
{
    return _antiIdleTimer ? YES : NO;
}

- (void)setAntiIdle:(BOOL)set
{
    if (set == [self antiIdle]) {
        return;
    }

    if (set) {
        NSTimeInterval period = MIN(60, [iTermAdvancedSettingsModel antiIdleTimerPeriod]);

        _antiIdleTimer = [[NSTimer scheduledTimerWithTimeInterval:period
                                                           target:self
                                                         selector:@selector(doAntiIdle)
                                                         userInfo:nil
                repeats:YES] retain];
    } else {
        [_antiIdleTimer invalidate];
        [_antiIdleTimer release];
        _antiIdleTimer = nil;
    }
}

- (BOOL)useBoldFont
{
    return [_textview useBoldFont];
}

- (void)setUseBoldFont:(BOOL)boldFlag
{
    [_textview setUseBoldFont:boldFlag];
}

- (BOOL)useItalicFont
{
    return [_textview useItalicFont];
}

- (void)setUseItalicFont:(BOOL)italicFlag
{
    [_textview setUseItalicFont:italicFlag];
}

- (void)setTreatAmbiguousWidthAsDoubleWidth:(BOOL)set
{
    _treatAmbiguousWidthAsDoubleWidth = set;
    _tmuxController.ambiguousIsDoubleWidth = set;
}

- (void)setXtermMouseReporting:(BOOL)set
{
    _xtermMouseReporting = set;
    [_textview updateCursor:[NSApp currentEvent]];
}

- (BOOL)logging
{
    return [_shell logging];
}

- (void)logStart
{
    NSSavePanel *panel;
    int sts;

    panel = [NSSavePanel savePanel];
    // Session could end before panel is dismissed.
    [[self retain] autorelease];
    panel.directoryURL = [NSURL fileURLWithPath:NSHomeDirectory()];
    panel.nameFieldStringValue = @"";
    sts = [panel runModal];
    if (sts == NSOKButton) {
        BOOL logsts = [_shell loggingStartWithPath:panel.URL.path];
        if (logsts == NO) {
            NSBeep();
        }
    }
}

- (void)logStop
{
    [_shell loggingStop];
}

- (void)clearBuffer
{
    [_screen clearBuffer];
}

- (void)clearScrollbackBuffer
{
    [_screen clearScrollbackBuffer];
}

- (BOOL)shouldSendEscPrefixForModifier:(unsigned int)modmask
{
    if ([self optionKey] == OPT_ESC) {
        if ((modmask == NSAlternateKeyMask) ||
            (modmask & NSLeftAlternateKeyMask) == NSLeftAlternateKeyMask) {
            return YES;
        }
    }
    if ([self rightOptionKey] == OPT_ESC) {
        if ((modmask & NSRightAlternateKeyMask) == NSRightAlternateKeyMask) {
            return YES;
        }
    }
    return NO;
}

- (void)setProfile:(NSDictionary*)entry
{
    assert(entry);
    DLog(@"Set address book entry to one with guid %@", entry[KEY_GUID]);
    NSMutableDictionary *dict = [[entry mutableCopy] autorelease];
    // This is the most practical way to migrate the bopy of a
    // profile that's stored in a saved window arrangement. It doesn't get
    // saved back into the arrangement, unfortunately.
    [ProfileModel migratePromptOnCloseInMutableBookmark:dict];

    NSString *originalGuid = [entry objectForKey:KEY_ORIGINAL_GUID];
    if (originalGuid) {
        // This code path is taken when changing an existing session's profile.
        // See bug 2632.
        Profile *possibleOriginalProfile = [[ProfileModel sharedInstance] bookmarkWithGuid:originalGuid];
        if (possibleOriginalProfile) {
            [_originalProfile autorelease];
            _originalProfile = [possibleOriginalProfile copy];
        }
    }
    if (!_originalProfile) {
        // This is normally taken when a new session is being created.
        _originalProfile = [NSDictionary dictionaryWithDictionary:dict];
        [_originalProfile retain];
    }
    [_profile release];
    _profile = [dict retain];
    [[_tab realParentWindow] invalidateRestorableState];
    [[[self tab] realParentWindow] updateTabColors];
}

- (void)sendCommand:(NSString *)command
{
    NSData *data = nil;
    NSString *aString = nil;

    if (command != nil) {
        aString = [NSString stringWithFormat:@"%@\n", command];
        data = [aString dataUsingEncoding:[_terminal encoding]];
    }

    if (data != nil) {
        [self writeTask:data];
    }
}

- (NSDictionary*)arrangement
{
    NSMutableDictionary* result = [NSMutableDictionary dictionaryWithCapacity:3];
    result[SESSION_ARRANGEMENT_COLUMNS] = @(_screen.width);
    result[SESSION_ARRANGEMENT_ROWS] = @(_screen.height);
    result[SESSION_ARRANGEMENT_BOOKMARK] = _profile;
    result[SESSION_ARRANGEMENT_BOOKMARK_NAME] = _bookmarkName;
    if (_name) {
        result[SESSION_ARRANGEMENT_NAME] = _name;
    }
    if (_defaultName) {
        result[SESSION_ARRANGEMENT_DEFAULT_NAME] = _defaultName;
    }
    if (_windowTitle) {
        result[SESSION_ARRANGEMENT_WINDOW_TITLE] = _windowTitle;
    }
    NSString* pwd = [_shell getWorkingDirectory];
    result[SESSION_ARRANGEMENT_WORKING_DIRECTORY] = pwd ? pwd : @"";
    if (self.uniqueID) {
        result[SESSION_UNIQUE_ID] = self.uniqueID;  // TODO: This isn't really unique, it's just the tty number
    }
    return result;
}

+ (NSDictionary *)arrangementFromTmuxParsedLayout:(NSDictionary *)parseNode
                                         bookmark:(Profile *)bookmark
{
    NSMutableDictionary* result = [NSMutableDictionary dictionaryWithCapacity:3];
    [result setObject:[parseNode objectForKey:kLayoutDictWidthKey] forKey:SESSION_ARRANGEMENT_COLUMNS];
    [result setObject:[parseNode objectForKey:kLayoutDictHeightKey] forKey:SESSION_ARRANGEMENT_ROWS];
    [result setObject:bookmark forKey:SESSION_ARRANGEMENT_BOOKMARK];
    result[SESSION_ARRANGEMENT_BOOKMARK_NAME] = [bookmark objectForKey:KEY_NAME];
    [result setObject:@"" forKey:SESSION_ARRANGEMENT_WORKING_DIRECTORY];
    [result setObject:[parseNode objectForKey:kLayoutDictWindowPaneKey] forKey:SESSION_ARRANGEMENT_TMUX_PANE];
    NSObject *value = [parseNode objectForKey:kLayoutDictHistoryKey];
    if (value) {
        [result setObject:value forKey:SESSION_ARRANGEMENT_TMUX_HISTORY];
    }
    value = [parseNode objectForKey:kLayoutDictAltHistoryKey];
    if (value) {
        [result setObject:value forKey:SESSION_ARRANGEMENT_TMUX_ALT_HISTORY];
    }
    value = [parseNode objectForKey:kLayoutDictStateKey];
    if (value) {
        [result setObject:value forKey:SESSION_ARRANGEMENT_TMUX_STATE];
    }

    return result;
}

+ (NSString *)uniqueIdInArrangement:(NSDictionary *)arrangement {
    return arrangement[SESSION_UNIQUE_ID];
}

- (void)updateScroll
{
    if (![(PTYScroller*)([_scrollview verticalScroller]) userScroll]) {
        [_textview scrollEnd];
    }
}

static long long timeInTenthsOfSeconds(struct timeval t)
{
    return t.tv_sec * 10 + t.tv_usec / 100000;
}

- (void)updateDisplay
{
    _timerRunning = YES;
    BOOL anotherUpdateNeeded = [NSApp isActive];
    if (!anotherUpdateNeeded &&
        _updateDisplayUntil &&
        [NSDate timeIntervalSinceReferenceDate] < _updateDisplayUntil) {
        // We're still in the time window after the last output where updates are needed.
        anotherUpdateNeeded = YES;
    }

    // Set color, other attributes of a tab.
    if (![self isTmuxGateway]) {
        anotherUpdateNeeded |= [[self tab] updateLabelAttributes];
    }

    if ([[self tab] activeSession] == self) {
        // Update window info for the active tab.
        struct timeval now;
        gettimeofday(&now, NULL);
        if (!_jobName ||
            timeInTenthsOfSeconds(now) >= timeInTenthsOfSeconds(_lastUpdate) + 7) {
            // It has been more than 700ms since the last time we were here or
            // the job doesn't have a name
            if ([[self tab] isForegroundTab] && [[[self tab] parentWindow] tempTitle]) {
                // Revert to the permanent tab title.
                [[[self tab] parentWindow] setWindowTitle];
                [[[self tab] parentWindow] resetTempTitle];
            } else {
                // Update the job name in the tab title.
                NSString* oldName = _jobName;
                _jobName = [[_shell currentJob:NO] copy];
                if (![oldName isEqualToString:_jobName]) {
                    [[self tab] nameOfSession:self didChangeTo:[self name]];
                    [[[self tab] parentWindow] setWindowTitle];
                }
                [oldName release];
            }
            _lastUpdate = now;
        } else if (timeInTenthsOfSeconds(now) < timeInTenthsOfSeconds(_lastUpdate) + 7) {
            // If it's been less than 700ms keep updating.
            anotherUpdateNeeded = YES;
        }
    }

    anotherUpdateNeeded |= [_textview refresh];
    anotherUpdateNeeded |= [[[self tab] parentWindow] tempTitle];

    if (anotherUpdateNeeded) {
        if ([[[self tab] parentWindow] currentTab] == [self tab]) {
            [self scheduleUpdateIn:[iTermAdvancedSettingsModel timeBetweenBlinks]];
        } else {
            [self scheduleUpdateIn:kBackgroundSessionIntervalSec];
        }
    } else {
        [_updateTimer release];
        _updateTimer = nil;
    }

    if (_tailFindTimer && [[[_view findViewController] view] isHidden]) {
        [self stopTailFind];
    }

    [self checkPartialLineTriggers];
    _timerRunning = NO;
}

- (void)refreshAndStartTimerIfNeeded
{
    if ([_textview refresh]) {
        [self scheduleUpdateIn:[iTermAdvancedSettingsModel timeBetweenBlinks]];
    }
}

- (void)scheduleUpdateIn:(NSTimeInterval)timeout
{
    if (_exited) {
        return;
    }

    if (!_timerRunning && [_updateTimer isValid]) {
        if (_lastTimeout == kSlowTimerIntervalSec && timeout == kFastTimerIntervalSec) {
            // Don't go from slow to fast
            return;
        }
        if (_lastTimeout == timeout) {
            // No change? No point.
            return;
        }
        if (timeout > kSlowTimerIntervalSec && timeout > _lastTimeout) {
            // This is a longer timeout than the existing one, and is background/blink.
            return;
        }
    }

    [_updateTimer invalidate];
    [_updateTimer release];

    NSTimeInterval now = [NSDate timeIntervalSinceReferenceDate];
    NSTimeInterval timeSinceLastUpdate = now - _timeOfLastScheduling;
    _timeOfLastScheduling = now;
    _lastTimeout = timeout;

    _updateTimer = [[NSTimer scheduledTimerWithTimeInterval:MAX(0, timeout - timeSinceLastUpdate)
                                                     target:self
                                                   selector:@selector(updateDisplay)
                                                   userInfo:[NSNumber numberWithFloat:(float)timeout]
                                                    repeats:NO] retain];
}

- (void)doAntiIdle
{
    struct timeval now;
    gettimeofday(&now, NULL);

    if (now.tv_sec >= _lastInput.tv_sec + 60) {
        [_shell writeTask:[NSData dataWithBytes:&_antiIdleCode length:1]];
        _lastInput = now;
    }
}

- (BOOL)canInstantReplayPrev
{
    if (_dvrDecoder) {
        return [_dvrDecoder timestamp] != [_dvr firstTimeStamp];
    } else {
        return YES;
    }
}

- (BOOL)canInstantReplayNext
{
    if (_dvrDecoder) {
        return YES;
    } else {
        return NO;
    }
}

- (int)rows
{
    return [_screen height];
}

- (int)columns
{
    return [_screen width];
}

- (NSFont*)fontWithRelativeSize:(int)dir from:(NSFont*)font
{
    int newSize = [font pointSize] + dir;
    if (newSize < 2) {
        newSize = 2;
    }
    if (newSize > 200) {
        newSize = 200;
    }
    return [NSFont fontWithName:[font fontName] size:newSize];
}

- (void)setFont:(NSFont*)font
     nonAsciiFont:(NSFont*)nonAsciiFont
    horizontalSpacing:(float)horizontalSpacing
    verticalSpacing:(float)verticalSpacing
{
    DLog(@"setFont:%@ nonAsciiFont:%@", font, nonAsciiFont);
    NSWindow *window = [[[self tab] realParentWindow] window];
    DLog(@"Before:\n%@", [window.contentView iterm_recursiveDescription]);
    DLog(@"Window frame: %@", window);
    if ([_textview.font isEqualTo:font] &&
        [_textview.nonAsciiFontEvenIfNotUsed isEqualTo:nonAsciiFont] &&
        [_textview horizontalSpacing] == horizontalSpacing &&
        [_textview verticalSpacing] == verticalSpacing) {
        // There's an unfortunate problem that this is a band-aid over.
        // If you change some attribute of a profile that causes sessions to reload their profiles
        // with the kReloadAllProfiles notification, then each profile will call this in turn,
        // and it may be a no-op for all of them. If each calls -[PseudoTerminal fitWindowToTab:[self tab]]
        // and different tabs come up with slightly different ideal sizes (e.g., because they
        // have different split pane layouts) then the window may shrink by a few pixels for each
        // session.
        return;
    }
    DLog(@"Line height was %f", (float)[_textview lineHeight]);
    [_textview setFont:font
         nonAsciiFont:nonAsciiFont
        horizontalSpacing:horizontalSpacing
        verticalSpacing:verticalSpacing];
    DLog(@"Line height is now %f", (float)[_textview lineHeight]);
    if (![[[self tab] parentWindow] anyFullScreen]) {
        if ([iTermPreferences boolForKey:kPreferenceKeyAdjustWindowForFontSizeChange]) {
            [[[self tab] parentWindow] fitWindowToTab:[self tab]];
        }
    }
    // If the window isn't able to adjust, or adjust enough, make the session
    // work with whatever size we ended up having.
    if ([self isTmuxClient]) {
        [_tmuxController windowDidResize:[[self tab] realParentWindow]];
    } else {
        [[self tab] fitSessionToCurrentViewSize:self];
    }
    DLog(@"After:\n%@", [window.contentView iterm_recursiveDescription]);
    DLog(@"Window frame: %@", window);
}

- (void)terminalFileShouldStop:(NSNotification *)notification
{
  if ([notification object] == _download) {
        [_screen.terminal stopReceivingFile];
        [_download endOfData];
        self.download = nil;
    }
}

- (void)synchronizeTmuxFonts:(NSNotification *)notification
{
    if (!_exited && [self isTmuxClient]) {
        NSArray *fonts = [notification object];
        NSFont *font = [fonts objectAtIndex:0];
        NSFont *nonAsciiFont = [fonts objectAtIndex:1];
        NSNumber *hSpacing = [fonts objectAtIndex:2];
        NSNumber *vSpacing = [fonts objectAtIndex:3];
        [_textview setFont:font
              nonAsciiFont:nonAsciiFont
            horizontalSpacing:[hSpacing doubleValue]
            verticalSpacing:[vSpacing doubleValue]];
    }
}

- (void)notifyTmuxFontChange
{
    static BOOL fontChangeNotificationInProgress;
    if (!fontChangeNotificationInProgress) {
        fontChangeNotificationInProgress = YES;
        [[NSNotificationCenter defaultCenter] postNotificationName:kTmuxFontChanged
                                                            object:@[ _textview.font,
                                                                      _textview.nonAsciiFontEvenIfNotUsed,
                                                                      @(_textview.horizontalSpacing),
                                                                      @(_textview.verticalSpacing) ]];
        fontChangeNotificationInProgress = NO;
        [PTYTab setTmuxFont:_textview.font
               nonAsciiFont:_textview.nonAsciiFontEvenIfNotUsed
                   hSpacing:_textview.horizontalSpacing
                   vSpacing:_textview.verticalSpacing];
        [[NSNotificationCenter defaultCenter] postNotificationName:kPTYSessionTmuxFontDidChange
                                                            object:nil];
    }
}

- (void)changeFontSizeDirection:(int)dir
{
    DLog(@"changeFontSizeDirection:%d", dir);
    NSFont* font;
    NSFont* nonAsciiFont;
    float hs, vs;
    if (dir) {
        // Grow or shrink
        DLog(@"grow/shrink");
        font = [self fontWithRelativeSize:dir from:_textview.font];
        nonAsciiFont = [self fontWithRelativeSize:dir from:_textview.nonAsciiFontEvenIfNotUsed];
        hs = [_textview horizontalSpacing];
        vs = [_textview verticalSpacing];
    } else {
        // Restore original font size.
        NSDictionary *abEntry = [self originalProfile];
        NSString* fontDesc = [abEntry objectForKey:KEY_NORMAL_FONT];
        font = [ITAddressBookMgr fontWithDesc:fontDesc];
        nonAsciiFont = [ITAddressBookMgr fontWithDesc:[abEntry objectForKey:KEY_NON_ASCII_FONT]];
        hs = [[abEntry objectForKey:KEY_HORIZONTAL_SPACING] floatValue];
        vs = [[abEntry objectForKey:KEY_VERTICAL_SPACING] floatValue];
    }
    [self setFont:font nonAsciiFont:nonAsciiFont horizontalSpacing:hs verticalSpacing:vs];

    if (dir || _isDivorced) {
        // Move this bookmark into the sessions model.
        NSString* guid = [self divorceAddressBookEntryFromPreferences];

        [self setSessionSpecificProfileValues:@{ KEY_NORMAL_FONT: [ITAddressBookMgr descFromFont:font],
                                                 KEY_NON_ASCII_FONT: [ITAddressBookMgr descFromFont:nonAsciiFont] }];
        // Set the font in the bookmark dictionary

        // Update the model's copy of the bookmark.
        [[ProfileModel sessionsInstance] setBookmark:[self profile] withGuid:guid];

        // Update an existing one-bookmark prefs dialog, if open.
        if ([[[PreferencePanel sessionsInstance] window] isVisible]) {
            [[PreferencePanel sessionsInstance] underlyingBookmarkDidChange];
        }
    }
}

- (void)setSessionSpecificProfileValues:(NSDictionary *)newValues
{
    if (!_isDivorced) {
        [self divorceAddressBookEntryFromPreferences];
    }
    NSMutableDictionary* temp = [NSMutableDictionary dictionaryWithDictionary:_profile];
    for (NSString *key in newValues) {
        NSObject *value = newValues[key];
        temp[key] = value;
    }
    if ([temp isEqualToDictionary:_profile]) {
        // This was a no-op, so there's no need to get a divorce. Happens most
        // commonly when setting tab color after a split.
        return;
    }
    [[ProfileModel sessionsInstance] setBookmark:temp withGuid:temp[KEY_GUID]];

    // Update this session's copy of the bookmark
    [self reloadProfile];
}

- (void)remarry
{
    _isDivorced = NO;
}

- (NSString*)divorceAddressBookEntryFromPreferences
{
    Profile* bookmark = [self profile];
    NSString* guid = [bookmark objectForKey:KEY_GUID];
    if (_isDivorced && [[ProfileModel sessionsInstance] bookmarkWithGuid:guid]) {
        // Once, I saw a case where an already-divorced bookmark's guid was missing from
        // sessionsInstance. I don't know why, but if that's the case, just create it there
        // again. :(
        return guid;
    }
    _isDivorced = YES;
    [[ProfileModel sessionsInstance] removeBookmarkWithGuid:guid];
    [[ProfileModel sessionsInstance] addBookmark:bookmark];

    NSString *existingOriginalGuid = bookmark[KEY_ORIGINAL_GUID];
    if (!existingOriginalGuid ||
        ![[ProfileModel sharedInstance] bookmarkWithGuid:existingOriginalGuid] ||
        ![existingOriginalGuid isEqualToString:_originalProfile[KEY_GUID]]) {
        // The bookmark doesn't already have a valid original GUID.
        bookmark = [[ProfileModel sessionsInstance] setObject:guid
                                                        forKey:KEY_ORIGINAL_GUID
                                                    inBookmark:bookmark];
    }

    // Allocate a new guid for this bookmark.
    guid = [ProfileModel freshGuid];
    [[ProfileModel sessionsInstance] setObject:guid
                                        forKey:KEY_GUID
                                    inBookmark:bookmark];
    [_overriddenFields removeAllObjects];
    [_overriddenFields addObjectsFromArray:@[ KEY_GUID, KEY_ORIGINAL_GUID] ];
    [self setProfile:[[ProfileModel sessionsInstance] bookmarkWithGuid:guid]];
    return guid;
}

// Jump to the saved scroll position
- (void)jumpToSavedScrollPosition
{
    VT100ScreenMark *mark = nil;
    if (_lastMark && [_screen markIsValid:_lastMark]) {
        mark = _lastMark;
    } else {
        mark = [_screen lastMark];
    }
    Interval *interval = mark.entry.interval;
    if (!interval) {
        NSBeep();
        return;
    }
    VT100GridRange range = [_screen lineNumberRangeOfInterval:interval];
    long long offset = range.location;
    if (offset < 0) {
        NSBeep();  // This really shouldn't ever happen
    } else {
        self.currentMarkOrNotePosition = mark.entry.interval;
        offset += [_screen totalScrollbackOverflow];
        [_textview scrollToAbsoluteOffset:offset height:[_screen height]];
        [_textview highlightMarkOnLine:VT100GridRangeMax(range)];
    }
}

- (BOOL)hasSavedScrollPosition
{
    return [_screen lastMark] != nil;
}

- (void)useStringForFind:(NSString*)string
{
    [[_view findViewController] setFindString:string];
}

- (void)findWithSelection
{
    if ([_textview selectedText]) {
        [[_view findViewController] setFindString:[_textview selectedText]];
    }
}

- (void)toggleFind
{
    [[_view findViewController] toggleVisibility];
}

- (void)searchNext
{
    [[_view findViewController] searchNext];
}

- (void)searchPrevious
{
    [[_view findViewController] searchPrevious];
}

- (void)resetFindCursor
{
    [_textview resetFindCursor];
}

- (BOOL)findInProgress
{
    return [_textview findInProgress];
}

- (BOOL)continueFind:(double *)progress
{
    return [_textview continueFind:progress];
}

- (BOOL)growSelectionLeft
{
    return [_textview growSelectionLeft];
}

- (void)growSelectionRight
{
    [_textview growSelectionRight];
}

- (NSString*)selectedText
{
    return [_textview selectedText];
}

- (BOOL)canSearch
{
    return _textview != nil && _tab && [_tab realParentWindow];
}

- (void)findString:(NSString *)aString
  forwardDirection:(BOOL)direction
      ignoringCase:(BOOL)ignoreCase
             regex:(BOOL)regex
        withOffset:(int)offset
{
    [_textview findString:aString
         forwardDirection:direction
             ignoringCase:ignoreCase
                    regex:regex
               withOffset:offset];
}

- (NSString*)unpaddedSelectedText
{
    return [_textview selectedTextWithPad:NO];
}

- (void)copySelection {
    return [_textview copySelectionAccordingToUserPreferences];
}

- (void)takeFocus
{
    [[[[self tab] realParentWindow] window] makeFirstResponder:_textview];
}

- (void)clearHighlights
{
    [_textview clearHighlights];
}

- (NSImage *)snapshot {
    [_textview refresh];
    return [_view snapshot];
}

#pragma mark - Captured Output

- (void)addCapturedOutput:(CapturedOutput *)capturedOutput {
    VT100ScreenMark *lastCommandMark = [_screen lastCommandMark];
    if (!lastCommandMark) {
        // TODO: Show an announcement
        return;
    }
    [lastCommandMark addCapturedOutput:capturedOutput];
    [[NSNotificationCenter defaultCenter] postNotificationName:kPTYSessionCapturedOutputDidChange
                                                        object:nil];
}

#pragma mark - Password Management

- (void)enterPassword:(NSString *)password {
    NSData *backspace = [self backspaceData];
    if (backspace) {
        // Try to figure out if we're at a shell prompt. Send a space character and immediately
        // backspace over it. If no output is received within a specified timeout, then go ahead and
        // send the password. Otherwise, ask for confirmation.
        [self writeTask:[@" " dataUsingEncoding:self.encoding]];
        [self writeTask:backspace];
        _bytesReceivedSinceSendingEchoProbe = 0;
        [self performSelector:@selector(enterPasswordIfEchoProbeOk:)
                   withObject:password
                   afterDelay:[iTermAdvancedSettingsModel echoProbeDuration]];
    } else {
        // Rare case: we don't know how to send a backspace. Just enter the password.
        [self enterPasswordNoProbe:password];
    }
}

- (void)enterPasswordIfEchoProbeOk:(NSString *)password {
    if (_bytesReceivedSinceSendingEchoProbe == 0) {
        // It looks like we're at a password prompt. Send the password.
        [self enterPasswordNoProbe:password];
    } else {
        if ([iTermWarning showWarningWithTitle:@"Are you really at a password prompt? It looks "
                                               @"like what you're typing is echoed to the screen."
                                       actions:@[ @"Cancel", @"Enter Password" ]
                                    identifier:nil
                                   silenceable:kiTermWarningTypePersistent] == kiTermWarningSelection1) {
            [self enterPasswordNoProbe:password];
        }
    }
}

- (void)enterPasswordNoProbe:(NSString *)password {
    [self writeTask:[password dataUsingEncoding:self.encoding]];
    [self writeTask:[@"\n" dataUsingEncoding:self.encoding]];
}

- (NSImage *)dragImage
{
    NSImage *image = [self snapshot];
    // Dial the alpha down to 50%
    NSImage *dragImage = [[[NSImage alloc] initWithSize:[image size]] autorelease];
    [dragImage lockFocus];
    [image compositeToPoint:NSZeroPoint fromRect:NSZeroRect operation:NSCompositeSourceOver fraction:0.5];
    [dragImage unlockFocus];
    return dragImage;
}

- (void)setPasteboard:(NSString *)pbName
{
    if (pbName) {
        [_pasteboard autorelease];
        _pasteboard = [pbName copy];
        [_pbtext release];
        _pbtext = [[NSMutableData alloc] init];
    } else {
        NSPasteboard *pboard = [NSPasteboard pasteboardWithName:_pasteboard];
        [pboard declareTypes:[NSArray arrayWithObject:NSStringPboardType] owner:self];
        [pboard setData:_pbtext forType:NSStringPboardType];

        [_pasteboard release];
        _pasteboard = nil;
        [_pbtext release];
        _pbtext = nil;

        // In case it was the find pasteboard that chagned
        [[NSNotificationCenter defaultCenter] postNotificationName:@"iTermLoadFindStringFromSharedPasteboard"
                                                            object:nil
                                                          userInfo:nil];
    }
}

- (void)stopCoprocess
{
    [_shell stopCoprocess];
}

- (BOOL)hasCoprocess
{
    return [_shell hasCoprocess];
}

- (void)launchCoprocessWithCommand:(NSString *)command mute:(BOOL)mute
{
    Coprocess *coprocess = [Coprocess launchedCoprocessWithCommand:command];
    coprocess.mute = mute;
    [_shell setCoprocess:coprocess];
    [_textview setNeedsDisplay:YES];
}

- (void)launchSilentCoprocessWithCommand:(NSString *)command
{
    [self launchCoprocessWithCommand:command mute:YES];
}

- (void)setFocused:(BOOL)focused
{
    if (focused != _focused) {
        _focused = focused;
        if ([_terminal reportFocus]) {
            char flag = focused ? 'I' : 'O';
            NSString *message = [NSString stringWithFormat:@"%c[%c", 27, flag];
            [self writeTask:[message dataUsingEncoding:[self encoding]]];
        }
    }
}

- (BOOL)wantsContentChangedNotification
{
    // We want a content change notification if it's worth doing a tail find.
    // That means the find window is open, we're not already doing a tail find,
    // and a search was performed in the find window (vs select+cmd-e+cmd-f).
    return !_tailFindTimer &&
           ![[[_view findViewController] view] isHidden] &&
           [_textview findContext].substring != nil;
}

- (void)hideSession
{
    [[MovePaneController sharedInstance] moveSessionToNewWindow:self
                                                        atPoint:[[_view window] convertBaseToScreen:NSMakePoint(0, 0)]];
    [[[_tab realParentWindow] window] miniaturize:self];
}

- (NSString *)preferredTmuxClientName {
    VT100RemoteHost *remoteHost = [self currentHost];
    if (remoteHost) {
        return [NSString stringWithFormat:@"%@@%@", remoteHost.username, remoteHost.hostname];
    } else {
        return _name;
    }
}

- (void)startTmuxMode
{
    if (self.tmuxMode != TMUX_NONE) {
        return;
    }
    self.tmuxMode = TMUX_GATEWAY;
    _tmuxGateway = [[TmuxGateway alloc] initWithDelegate:self];
    _tmuxController = [[TmuxController alloc] initWithGateway:_tmuxGateway
                                                   clientName:[self preferredTmuxClientName]];
    _tmuxController.ambiguousIsDoubleWidth = _treatAmbiguousWidthAsDoubleWidth;
    NSSize theSize;
    Profile *tmuxBookmark = [PTYTab tmuxBookmark];
    theSize.width = MAX(1, [[tmuxBookmark objectForKey:KEY_COLUMNS] intValue]);
    theSize.height = MAX(1, [[tmuxBookmark objectForKey:KEY_ROWS] intValue]);
    [_tmuxController validateOptions];
    [_tmuxController setClientSize:theSize];

    [self printTmuxMessage:@"** tmux mode started **"];
    [_screen crlf];
    [self printTmuxMessage:@"Command Menu"];
    [self printTmuxMessage:@"----------------------------"];
    [self printTmuxMessage:@"esc    Detach cleanly."];
    [self printTmuxMessage:@"  X    Force-quit tmux mode."];
    [self printTmuxMessage:@"  L    Toggle logging."];
    [self printTmuxMessage:@"  C    Run tmux command."];

    if ([iTermPreferences boolForKey:kPreferenceKeyAutoHideTmuxClientSession]) {
        [self hideSession];
    }
}

- (BOOL)isTmuxClient
{
    return self.tmuxMode == TMUX_CLIENT;
}

- (BOOL)isTmuxGateway
{
    return self.tmuxMode == TMUX_GATEWAY;
}

- (void)tmuxDetach
{
    if (self.tmuxMode != TMUX_GATEWAY) {
        return;
    }
    [self printTmuxMessage:@"Detaching..."];
    [_tmuxGateway detach];
}

- (void)setTmuxPane:(int)windowPane
{
    _tmuxPane = windowPane;
    self.tmuxMode = TMUX_CLIENT;
}

- (void)resizeFromArrangement:(NSDictionary *)arrangement
{
    [self setWidth:[[arrangement objectForKey:SESSION_ARRANGEMENT_COLUMNS] intValue]
            height:[[arrangement objectForKey:SESSION_ARRANGEMENT_ROWS] intValue]];
}

- (BOOL)isCompatibleWith:(PTYSession *)otherSession
{
    if (self.tmuxMode != TMUX_CLIENT && otherSession.tmuxMode != TMUX_CLIENT) {
        // Non-clients are always compatible
        return YES;
    } else if (self.tmuxMode == TMUX_CLIENT && otherSession.tmuxMode == TMUX_CLIENT) {
        // Clients are compatible with other clients from the same controller.
        return (_tmuxController == otherSession.tmuxController);
    } else {
        // Clients are never compatible with non-clients.
        return NO;
    }
}

- (void)toggleShowTimestamps {
    [_textview toggleShowTimestamps];
}

- (VT100GridCoordRange)smartSelectionRangeAt:(VT100GridCoord)coord {
    if (coord.x < 0 || coord.y < 0 || coord.x >= _screen.width || coord.y >= _screen.height) {
        return VT100GridCoordRangeMake(0, 0, 0, 0);
    }
    VT100GridWindowedRange range;
    [_textview smartSelectAtX:coord.x
                            y:coord.y + [_screen numberOfScrollbackLines]
                           to:&range
             ignoringNewlines:NO
               actionRequired:NO
              respectDividers:YES];
    return [_textview rangeByTrimmingNullsFromRange:range.coordRange trimSpaces:YES];
}

- (void)addNoteAtCursor {
    PTYNoteViewController *note = [[[PTYNoteViewController alloc] init] autorelease];
    VT100GridCoordRange rangeAtCursor =
        [self smartSelectionRangeAt:VT100GridCoordMake(_screen.cursorX - 1,
                                                       _screen.cursorY - 1)];
    VT100GridCoordRange rangeBeforeCursor =
        [self smartSelectionRangeAt:VT100GridCoordMake(_screen.cursorX - 2,
                                                       _screen.cursorY - 1)];
    VT100GridCoordRange rangeAfterCursor =
        [self smartSelectionRangeAt:VT100GridCoordMake(_screen.cursorX,
                                                       _screen.cursorY - 1)];
    if (VT100GridCoordRangeLength(rangeAtCursor, _screen.width) > 0) {
        [_screen addNote:note inRange:rangeAtCursor];
    } else if (VT100GridCoordRangeLength(rangeAfterCursor, _screen.width) > 0) {
        [_screen addNote:note inRange:rangeAfterCursor];
    } else if (VT100GridCoordRangeLength(rangeBeforeCursor, _screen.width) > 0) {
        [_screen addNote:note inRange:rangeBeforeCursor];
    } else {
        int y = _screen.cursorY - 1 + [_screen numberOfScrollbackLines];
        [_screen addNote:note inRange:VT100GridCoordRangeMake(0, y, _screen.width, y)];
    }
    [note makeFirstResponder];
}

- (void)showHideNotes {
    VT100GridCoordRange range =
        VT100GridCoordRangeMake(0,
                                0,
                                _screen.width,
                                _screen.height + [_screen numberOfScrollbackLines]);
    NSArray *notes = [_screen notesInRange:range];
    BOOL anyNoteIsVisible = NO;
    for (PTYNoteViewController *note in notes) {
        if (!note.view.isHidden) {
            anyNoteIsVisible = YES;
            break;
        }
    }
    for (PTYNoteViewController *note in notes) {
        [note setNoteHidden:anyNoteIsVisible];
    }
}

- (void)highlightMarkOrNote:(id<IntervalTreeObject>)obj {
    if ([obj isKindOfClass:[iTermMark class]]) {
        [_textview highlightMarkOnLine:VT100GridRangeMax([_screen lineNumberRangeOfInterval:obj.entry.interval])];
    } else {
        PTYNoteViewController *note = (PTYNoteViewController *)obj;
        [note setNoteHidden:NO];
        [note highlight];
    }
}

- (void)previousMarkOrNote {
    NSArray *objects = nil;
    if (self.currentMarkOrNotePosition == nil) {
        objects = [_screen lastMarksOrNotes];
    } else {
        objects = [_screen marksOrNotesBefore:self.currentMarkOrNotePosition];
        if (!objects.count) {
            objects = [_screen lastMarksOrNotes];
            if (objects.count) {
                [_textview beginFlash:FlashWrapToBottom];
            }
        }
    }
    if (objects.count) {
        id<IntervalTreeObject> obj = objects[0];
        self.currentMarkOrNotePosition = obj.entry.interval;
        VT100GridRange range = [_screen lineNumberRangeOfInterval:self.currentMarkOrNotePosition];
        [_textview scrollLineNumberRangeIntoView:range];
        for (obj in objects) {
            [self highlightMarkOrNote:obj];
        }
    }
}

- (void)nextMarkOrNote {
    NSArray *objects = nil;
    if (self.currentMarkOrNotePosition == nil) {
        objects = [_screen firstMarksOrNotes];
    } else {
        objects = [_screen marksOrNotesAfter:self.currentMarkOrNotePosition];
        if (!objects.count) {
            objects = [_screen firstMarksOrNotes];
            if (objects.count) {
                [_textview beginFlash:FlashWrapToTop];
            }
        }
    }
    if (objects.count) {
        id<IntervalTreeObject> obj = objects[0];
        self.currentMarkOrNotePosition = obj.entry.interval;
        VT100GridRange range = [_screen lineNumberRangeOfInterval:self.currentMarkOrNotePosition];
        [_textview scrollLineNumberRangeIntoView:range];
        for (obj in objects) {
            [self highlightMarkOrNote:obj];
        }
    }
}

- (void)scrollToMark:(id<iTermMark>)mark {
    if ([_screen containsMark:mark]) {
        VT100GridRange range = [_screen lineNumberRangeOfInterval:mark.entry.interval];
        [_textview scrollLineNumberRangeIntoView:range];
        [self highlightMarkOrNote:mark];
    }
}

- (VT100RemoteHost *)currentHost {
    return [_screen remoteHostOnLine:[_screen numberOfLines]];
}

#pragma mark tmux gateway delegate methods
// TODO (also, capture and throw away keyboard input)

- (void)tmuxUpdateLayoutForWindow:(int)windowId
                           layout:(NSString *)layout
{
    PTYTab *tab = [_tmuxController window:windowId];
    if (tab) {
        [_tmuxController setLayoutInTab:tab toLayout:layout];
    }
}

- (void)tmuxWindowAddedWithId:(int)windowId
{
    if (![_tmuxController window:windowId]) {
        [_tmuxController openWindowWithId:windowId
                              intentional:NO];
    }
    [_tmuxController windowsChanged];
}

- (void)tmuxWindowClosedWithId:(int)windowId
{
    PTYTab *tab = [_tmuxController window:windowId];
    if (tab) {
        [[tab realParentWindow] removeTab:tab];
    }
    [_tmuxController windowsChanged];
}

- (void)tmuxWindowRenamedWithId:(int)windowId to:(NSString *)newName
{
    PTYTab *tab = [_tmuxController window:windowId];
    if (tab) {
        [tab setTmuxWindowName:newName];
    }
    [_tmuxController windowWasRenamedWithId:windowId to:newName];
}

- (void)tmuxPrintLine:(NSString *)line
{
    [_screen appendStringAtCursor:line];
    [_screen crlf];
}

- (void)tmuxHostDisconnected
{
    [_tmuxController detach];

    // Autorelease the gateway because it called this function so we can't free
    // it immediately.
    [_tmuxGateway autorelease];
    _tmuxGateway = nil;
    [_tmuxController release];
    _tmuxController = nil;
    [_screen appendStringAtCursor:@"Detached"];
    [_screen crlf];
    // There's a not-so-bad race condition here. It's possible that tmux would exit and a new
    // session would start right away and we'd wack the wrong tmux parser. However, it would be
    // very unusual for that to happen so quickly.
    _terminal.parser.tmuxParser = nil;
    self.tmuxMode = TMUX_NONE;

    if ([iTermPreferences boolForKey:kPreferenceKeyAutoHideTmuxClientSession] &&
        [[[_tab realParentWindow] window] isMiniaturized]) {
        [[[_tab realParentWindow] window] deminiaturize:self];
    }
}

- (void)tmuxSetSecureLogging:(BOOL)secureLogging {
    _tmuxSecureLogging = secureLogging;
}

- (void)tmuxWriteData:(NSData *)data
{
    if (_exited) {
        return;
    }
    if (_tmuxSecureLogging) {
        DLog(@"Write to tmux.");
    } else {
        DLog(@"Write to tmux: \"%@\"", [[[NSString alloc] initWithData:data encoding:NSUTF8StringEncoding] autorelease]);
    }
    if (_tmuxGateway.tmuxLogging) {
        [self printTmuxMessage:[[[NSString alloc] initWithData:data encoding:NSUTF8StringEncoding] autorelease]];
    }
    [self writeTaskImpl:data];
}

+ (dispatch_queue_t)tmuxQueue {
    static dispatch_queue_t tmuxQueue;
    static dispatch_once_t onceToken;
    dispatch_once(&onceToken, ^{
        tmuxQueue = dispatch_queue_create("com.iterm2.tmuxReadTask", 0);
    });
    return tmuxQueue;
}

// This is called on the main thread.
- (void)tmuxReadTask:(NSData *)data
{
    if (!_exited) {
        [_shell logData:(const char *)[data bytes] length:[data length]];
        // Dispatch this in a background thread to keep threadedReadTask:
        // simple. It always asynchronously dispatches to the main thread,
        // which would deadlock if it were called on the main thread.
        [data retain];
        [self retain];
        dispatch_async([[self class] tmuxQueue], ^{
            [self threadedReadTask:(char *)[data bytes] length:[data length]];
            [data release];
            [self release];
        });
    }
}

- (void)tmuxSessionChanged:(NSString *)sessionName sessionId:(int)sessionId
{
    [_tmuxController sessionChangedTo:sessionName sessionId:sessionId];
}

- (void)tmuxSessionsChanged
{
    [_tmuxController sessionsChanged];
}

- (void)tmuxWindowsDidChange
{
    [_tmuxController windowsChanged];
}

- (void)tmuxSession:(int)sessionId renamed:(NSString *)newName
{
    [_tmuxController session:sessionId renamedTo:newName];
}

- (NSSize)tmuxBookmarkSize
{
        NSDictionary *dict = [PTYTab tmuxBookmark];
        return NSMakeSize([[dict objectForKey:KEY_COLUMNS] intValue],
                                          [[dict objectForKey:KEY_ROWS] intValue]);
}

- (int)tmuxNumHistoryLinesInBookmark
{
        NSDictionary *dict = [PTYTab tmuxBookmark];
    if ([[dict objectForKey:KEY_UNLIMITED_SCROLLBACK] boolValue]) {
                // 10M is close enough to infinity to be indistinguishable.
                return 10 * 1000 * 1000;
        } else {
                return [[dict objectForKey:KEY_SCROLLBACK_LINES] intValue];
        }
}

- (NSString*)encodingName
{
    // Get the encoding, perhaps as a fully written out name.
    CFStringEncoding cfEncoding = CFStringConvertNSStringEncodingToEncoding([self encoding]);
    // Convert it to the expected (IANA) format.
    NSString* ianaEncoding = (NSString*)CFStringConvertEncodingToIANACharSetName(cfEncoding);
    DLog(@"iana encoding is %@", ianaEncoding);
    // Fix up lowercase letters.
    static NSDictionary* lowerCaseEncodings;
    if (!lowerCaseEncodings) {
        NSString* plistFile = [[NSBundle bundleForClass:[self class]] pathForResource:@"EncodingsWithLowerCase" ofType:@"plist"];
        lowerCaseEncodings = [NSDictionary dictionaryWithContentsOfFile:plistFile];
        [lowerCaseEncodings retain];
    }
    if ([ianaEncoding rangeOfCharacterFromSet:[NSCharacterSet lowercaseLetterCharacterSet]].length) {
        // Some encodings are improperly returned as lower case. For instance,
        // "utf-8" instead of "UTF-8". If this isn't in the allowed list of
        // lower-case encodings, then uppercase it.
        if (lowerCaseEncodings) {
            if (![lowerCaseEncodings objectForKey:ianaEncoding]) {
                ianaEncoding = [ianaEncoding uppercaseString];
                DLog(@"Convert to uppser case. ianaEncoding is now %@", ianaEncoding);
            }
        }
    }

    if (ianaEncoding != nil) {
        // Mangle the names slightly
        NSMutableString* encoding = [[[NSMutableString alloc] initWithString:ianaEncoding] autorelease];
        [encoding replaceOccurrencesOfString:@"ISO-" withString:@"ISO" options:0 range:NSMakeRange(0, [encoding length])];
        [encoding replaceOccurrencesOfString:@"EUC-" withString:@"euc" options:0 range:NSMakeRange(0, [encoding length])];
        DLog(@"After mangling, encoding is now %@", encoding);
        return encoding;
    }

    DLog(@"Return nil encoding");

    return nil;
}

#pragma mark PTYTextViewDelegate

- (BOOL)isPasting {
    return _pasteHelper.isPasting;
}

- (void)queueKeyDown:(NSEvent *)event {
    [_pasteHelper enqueueEvent:event];
}

// Handle bookmark- and global-scope keybindings. If there is no keybinding then
// pass the keystroke as input.
- (void)keyDown:(NSEvent *)event
{
  BOOL debugKeyDown = [iTermAdvancedSettingsModel debugKeyDown];
  unsigned char *send_str = NULL;
  unsigned char *dataPtr = NULL;
  int dataLength = 0;
  size_t send_strlen = 0;
  int send_pchr = -1;
  int keyBindingAction;
  NSString *keyBindingText;

  unsigned int modflag;
  NSString *keystr;
  NSString *unmodkeystr;
  unichar unicode, unmodunicode;

  modflag = [event modifierFlags];
  keystr  = [event characters];
  unmodkeystr = [event charactersIgnoringModifiers];
  if ([unmodkeystr length] == 0) {
    return;
  }
  unicode = [keystr length] > 0 ? [keystr characterAtIndex:0] : 0;
  unmodunicode = [unmodkeystr length] > 0 ? [unmodkeystr characterAtIndex:0] : 0;
  if (debugKeyDown) {
    NSLog(@"PTYSession keyDown modflag=%d keystr=%@ unmodkeystr=%@ unicode=%d unmodunicode=%d", (int)modflag, keystr, unmodkeystr, (int)unicode, (int)unmodunicode);
  }
  gettimeofday(&_lastInput, NULL);

  if ([[[self tab] realParentWindow] inInstantReplay]) {
    if (debugKeyDown) {
      NSLog(@"PTYSession keyDown in IR");
    }
    // Special key handling in IR mode, and keys never get sent to the live
    // session, even though it might be displayed.
    if (unicode == 27) {
      // Escape exits IR
      [[[self tab] realParentWindow] closeInstantReplay:self];
      return;
    } else if (unmodunicode == NSLeftArrowFunctionKey) {
      // Left arrow moves to prev frame
      int n = 1;
      if (modflag & NSShiftKeyMask) {
        n = 15;
      }
      for (int i = 0; i < n; i++) {
        [[[self tab] realParentWindow] irPrev:self];
      }
    } else if (unmodunicode == NSRightArrowFunctionKey) {
      // Right arrow moves to next frame
      int n = 1;
      if (modflag & NSShiftKeyMask) {
        n = 15;
      }
      for (int i = 0; i < n; i++) {
        [[[self tab] realParentWindow] irNext:self];
      }
    } else {
      NSBeep();
    }
    return;
  }

  unsigned short keycode = [event keyCode];
  if (debugKeyDown) {
    NSLog(@"event:%@ (%x+%x)[%@][%@]:%x(%c) <%d>", event,modflag,keycode,keystr,unmodkeystr,unicode,unicode,(modflag & NSNumericPadKeyMask));
  }
  DebugLog([NSString stringWithFormat:@"event:%@ (%x+%x)[%@][%@]:%x(%c) <%d>", event,modflag,keycode,keystr,unmodkeystr,unicode,unicode,(modflag & NSNumericPadKeyMask)]);

  // Check if we have a custom key mapping for this event
  keyBindingAction = [iTermKeyBindingMgr actionForKeyCode:unmodunicode
                                                modifiers:modflag
                                                     text:&keyBindingText
                                              keyMappings:[[self profile] objectForKey:KEY_KEYBOARD_MAP]];

  if (keyBindingAction >= 0) {
    if (debugKeyDown) {
      NSLog(@"PTYSession keyDown action=%d", keyBindingAction);
    }
    DebugLog([NSString stringWithFormat:@"keyBindingAction=%d", keyBindingAction]);
    // A special action was bound to this key combination.
    NSString* temp;
    int profileAction = [iTermKeyBindingMgr localActionForKeyCode:unmodunicode
                                                        modifiers:modflag
                                                             text:&temp
                                                      keyMappings:[[self profile] objectForKey:KEY_KEYBOARD_MAP]];
    if (profileAction == keyBindingAction &&  // Don't warn if it's a global mapping
        (keyBindingAction == KEY_ACTION_NEXT_SESSION ||
         keyBindingAction == KEY_ACTION_PREVIOUS_SESSION)) {
          // Warn users about outdated default key bindings.
          int tempMods = modflag & (NSAlternateKeyMask | NSControlKeyMask | NSShiftKeyMask | NSCommandKeyMask);
          int tempKeyCode = unmodunicode;
          if (tempMods == (NSCommandKeyMask | NSAlternateKeyMask) &&
              (tempKeyCode == 0xf702 || tempKeyCode == 0xf703) &&
              [[[self tab] sessions] count] > 1) {
            if ([self _askAboutOutdatedKeyMappings]) {
              int result = NSRunAlertPanel(@"Outdated Key Mapping Found",
                                           @"It looks like you're trying to switch split panes but you have a key mapping from an old iTerm installation for ⌘⌥← or ⌘⌥→ that switches tabs instead. What would you like to do?",
                                           @"Remove it",
                                           @"Remind me later",
                                           @"Keep it");
              switch (result) {
                case NSAlertDefaultReturn:
                  // Remove it
                  [self _removeOutdatedKeyMapping];
                  return;
                  break;
                case NSAlertAlternateReturn:
                  // Remind me later
                  break;
                case NSAlertOtherReturn:
                  // Keep it
                  [self _setKeepOutdatedKeyMapping];
                  break;
                default:
                  break;
              }
            }
          }
        }

    BOOL isTmuxGateway = (!_exited && self.tmuxMode == TMUX_GATEWAY);

    switch (keyBindingAction) {
      case KEY_ACTION_MOVE_TAB_LEFT:
        [[[self tab] realParentWindow] moveTabLeft:nil];
        break;
      case KEY_ACTION_MOVE_TAB_RIGHT:
        [[[self tab] realParentWindow] moveTabRight:nil];
        break;
      case KEY_ACTION_NEXT_MRU_TAB:
        [[[[self tab] parentWindow] tabView] processMRUEvent:event];
        break;
      case KEY_ACTION_NEXT_PANE:
        [[self tab] nextSession];
        break;
      case KEY_ACTION_PREVIOUS_PANE:
        [[self tab] previousSession];
        break;
      case KEY_ACTION_NEXT_SESSION:
        [[[self tab] parentWindow] nextTab:nil];
        break;
      case KEY_ACTION_NEXT_WINDOW:
        [[iTermController sharedInstance] nextTerminal:nil];
        break;
      case KEY_ACTION_PREVIOUS_SESSION:
        [[[self tab] parentWindow] previousTab:nil];
        break;
      case KEY_ACTION_PREVIOUS_WINDOW:
        [[iTermController sharedInstance] previousTerminal:nil];
        break;
      case KEY_ACTION_SCROLL_END:
        [_textview scrollEnd];
        [(PTYScrollView *)[_textview enclosingScrollView] detectUserScroll];
        break;
      case KEY_ACTION_SCROLL_HOME:
        [_textview scrollHome];
        [(PTYScrollView *)[_textview enclosingScrollView] detectUserScroll];
        break;
      case KEY_ACTION_SCROLL_LINE_DOWN:
        [_textview scrollLineDown:self];
        [(PTYScrollView *)[_textview enclosingScrollView] detectUserScroll];
        break;
      case KEY_ACTION_SCROLL_LINE_UP:
        [_textview scrollLineUp:self];
        [(PTYScrollView *)[_textview enclosingScrollView] detectUserScroll];
        break;
      case KEY_ACTION_SCROLL_PAGE_DOWN:
        [_textview scrollPageDown:self];
        [(PTYScrollView *)[_textview enclosingScrollView] detectUserScroll];
        break;
      case KEY_ACTION_SCROLL_PAGE_UP:
        [_textview scrollPageUp:self];
        [(PTYScrollView *)[_textview enclosingScrollView] detectUserScroll];
        break;
      case KEY_ACTION_ESCAPE_SEQUENCE:
        if (_exited || isTmuxGateway) {
          return;
        }
        [self sendEscapeSequence:keyBindingText];
        break;
      case KEY_ACTION_HEX_CODE:
        if (_exited || isTmuxGateway) {
          return;
        }
        [self sendHexCode:keyBindingText];
        break;
      case KEY_ACTION_TEXT:
        if (_exited || isTmuxGateway) {
          return;
        }
        [self sendText:keyBindingText];
        break;
      case KEY_ACTION_VIM_TEXT:
        if (_exited || isTmuxGateway) {
          return;
        }
        [self sendText:[keyBindingText stringByExpandingVimSpecialCharacters]];
        break;
      case KEY_ACTION_RUN_COPROCESS:
        if (_exited || isTmuxGateway) {
          return;
        }
        [self launchCoprocessWithCommand:keyBindingText];
        break;
      case KEY_ACTION_SELECT_MENU_ITEM:
        [PTYSession selectMenuItem:keyBindingText];
        break;

      case KEY_ACTION_SEND_C_H_BACKSPACE:
        if (_exited || isTmuxGateway) {
          return;
        }
        [self writeTask:[@"\010" dataUsingEncoding:NSUTF8StringEncoding]];
        break;
      case KEY_ACTION_SEND_C_QM_BACKSPACE:
        if (_exited || isTmuxGateway) {
          return;
        }
        [self writeTask:[@"\177" dataUsingEncoding:NSUTF8StringEncoding]]; // decimal 127
        break;
      case KEY_ACTION_IGNORE:
        break;
      case KEY_ACTION_IR_FORWARD:
        if (isTmuxGateway) {
          return;
        }
        [[iTermController sharedInstance] irAdvance:1];
        break;
      case KEY_ACTION_IR_BACKWARD:
        if (isTmuxGateway) {
          return;
        }
        [[iTermController sharedInstance] irAdvance:-1];
        break;
      case KEY_ACTION_SELECT_PANE_LEFT:
        [[[iTermController sharedInstance] currentTerminal] selectPaneLeft:nil];
        break;
      case KEY_ACTION_SELECT_PANE_RIGHT:
        [[[iTermController sharedInstance] currentTerminal] selectPaneRight:nil];
        break;
      case KEY_ACTION_SELECT_PANE_ABOVE:
        [[[iTermController sharedInstance] currentTerminal] selectPaneUp:nil];
        break;
      case KEY_ACTION_SELECT_PANE_BELOW:
        [[[iTermController sharedInstance] currentTerminal] selectPaneDown:nil];
        break;
      case KEY_ACTION_DO_NOT_REMAP_MODIFIERS:
      case KEY_ACTION_REMAP_LOCALLY:
        break;
      case KEY_ACTION_TOGGLE_FULLSCREEN:
        [[[iTermController sharedInstance] currentTerminal] toggleFullScreenMode:nil];
        break;
      case KEY_ACTION_NEW_WINDOW_WITH_PROFILE:
        [[[self tab] realParentWindow] newWindowWithBookmarkGuid:keyBindingText];
        break;
      case KEY_ACTION_NEW_TAB_WITH_PROFILE:
        [[[self tab] realParentWindow] newTabWithBookmarkGuid:keyBindingText];
        break;
      case KEY_ACTION_SPLIT_HORIZONTALLY_WITH_PROFILE:
        [[[self tab] realParentWindow] splitVertically:NO withBookmarkGuid:keyBindingText];
        break;
      case KEY_ACTION_SPLIT_VERTICALLY_WITH_PROFILE:
        [[[self tab] realParentWindow] splitVertically:YES withBookmarkGuid:keyBindingText];
        break;
      case KEY_ACTION_SET_PROFILE: {
          Profile *newProfile = [[ProfileModel sharedInstance] bookmarkWithGuid:keyBindingText];
          if (newProfile) {
              [self setProfile:newProfile preservingName:YES];
          }
          break;
      }

      case KEY_ACTION_FIND_REGEX:
        [[_view findViewController] closeViewAndDoTemporarySearchForString:keyBindingText
                                                              ignoringCase:NO
                                                                     regex:YES];
        break;
      default:
        NSLog(@"Unknown key action %d", keyBindingAction);
        break;
    }
  } else {
    // Key is not bound to an action.
    if (!_exited && self.tmuxMode == TMUX_GATEWAY) {
      [self handleKeypressInTmuxGateway:unicode];
      return;
    }
    if (debugKeyDown) {
      NSLog(@"PTYSession keyDown no keybinding action");
    }
    DebugLog(@"No keybinding action");
    if (_exited) {
      DebugLog(@"Terminal already dead");
      return;
    }
    // No special binding for this key combination.
    if (modflag & NSFunctionKeyMask) {
      if (debugKeyDown) {
        NSLog(@"PTYSession keyDown is a function key");
      }
      DebugLog(@"Is a function key");
      // Handle all "special" keys (arrows, etc.)
      NSData *data = nil;

      switch (unicode) {
        case NSUpArrowFunctionKey:
          data = [_terminal.output keyArrowUp:modflag];
          break;
        case NSDownArrowFunctionKey:
          data = [_terminal.output keyArrowDown:modflag];
          break;
        case NSLeftArrowFunctionKey:
          data = [_terminal.output keyArrowLeft:modflag];
          break;
        case NSRightArrowFunctionKey:
          data = [_terminal.output keyArrowRight:modflag];
          break;
        case NSInsertFunctionKey:
          data = [_terminal.output keyInsert];
          break;
        case NSDeleteFunctionKey:
          // This is forward delete, not backspace.
          data = [_terminal.output keyDelete];
          break;
        case NSHomeFunctionKey:
          data = [_terminal.output keyHome:modflag];
          break;
        case NSEndFunctionKey:
          data = [_terminal.output keyEnd:modflag];
          break;
        case NSPageUpFunctionKey:
          data = [_terminal.output keyPageUp:modflag];
          break;
        case NSPageDownFunctionKey:
          data = [_terminal.output keyPageDown:modflag];
          break;
        case NSClearLineFunctionKey:
          data = [@"\e" dataUsingEncoding:NSUTF8StringEncoding];
          break;
      }

      if (NSF1FunctionKey <= unicode && unicode <= NSF35FunctionKey) {
        data = [_terminal.output keyFunction:unicode - NSF1FunctionKey + 1];
      }

      if (data != nil) {
        send_str = (unsigned char *)[data bytes];
        send_strlen = [data length];
      } else if (keystr != nil) {
        NSData *keydat = ((modflag & NSControlKeyMask) && unicode > 0) ?
        [keystr dataUsingEncoding:NSUTF8StringEncoding] :
        [unmodkeystr dataUsingEncoding:NSUTF8StringEncoding];
        send_str = (unsigned char *)[keydat bytes];
        send_strlen = [keydat length];
      }
    } else if (((modflag & NSLeftAlternateKeyMask) == NSLeftAlternateKeyMask &&
                ([self optionKey] != OPT_NORMAL)) ||
               (modflag == NSAlternateKeyMask &&
                ([self optionKey] != OPT_NORMAL)) ||  /// synergy
               ((modflag & NSRightAlternateKeyMask) == NSRightAlternateKeyMask &&
                ([self rightOptionKey] != OPT_NORMAL))) {
                 if (debugKeyDown) {
                   NSLog(@"PTYSession keyDown opt + key -> modkey");
                 }
                 DebugLog(@"Option + key -> modified key");
                 // A key was pressed while holding down option and the option key
                 // is not behaving normally. Apply the modified behavior.
                 int mode;  // The modified behavior based on which modifier is pressed.
                 if ((modflag == NSAlternateKeyMask) ||  // synergy
                     (modflag & NSLeftAlternateKeyMask) == NSLeftAlternateKeyMask) {
                   mode = [self optionKey];
                 } else {
                   mode = [self rightOptionKey];
                 }

                 NSData *keydat = ((modflag & NSControlKeyMask) && unicode > 0)?
                 [keystr dataUsingEncoding:NSUTF8StringEncoding]:
                 [unmodkeystr dataUsingEncoding:NSUTF8StringEncoding];
                 if (keydat != nil) {
                   send_str = (unsigned char *)[keydat bytes];
                   send_strlen = [keydat length];
                 }
                 if (mode == OPT_ESC) {
                   send_pchr = '\e';
                 } else if (mode == OPT_META && send_str != NULL) {
                   int i;
                   for (i = 0; i < send_strlen; ++i) {
                     send_str[i] |= 0x80;
                   }
                 }
               } else {
                 if (debugKeyDown) {
                   NSLog(@"PTYSession keyDown regular path");
                 }
                 DebugLog(@"Regular path for keypress");
                 // Regular path for inserting a character from a keypress.
                 int max = [keystr length];
                 NSData *data=nil;

                 if (max != 1||[keystr characterAtIndex:0] > 0x7f) {
                   if (debugKeyDown) {
                     NSLog(@"PTYSession keyDown non-ascii");
                   }
                   DebugLog(@"Non-ascii input");
                   data = [keystr dataUsingEncoding:[_terminal encoding]];
                 } else {
                   if (debugKeyDown) {
                     NSLog(@"PTYSession keyDown ascii");
                   }
                   DebugLog(@"ASCII input");
                   data = [keystr dataUsingEncoding:NSUTF8StringEncoding];
                 }

                 // Enter key is on numeric keypad, but not marked as such
                 if (unicode == NSEnterCharacter && unmodunicode == NSEnterCharacter) {
                   modflag |= NSNumericPadKeyMask;
                   if (debugKeyDown) {
                     NSLog(@"PTYSession keyDown enter key");
                   }
                   DebugLog(@"Enter key");
                   keystr = @"\015";  // Enter key -> 0x0d
                 }
                 // Check if we are in keypad mode
                 if (modflag & NSNumericPadKeyMask) {
                   if (debugKeyDown) {
                     NSLog(@"PTYSession keyDown numeric keyoad");
                   }
                   DebugLog(@"Numeric keypad mask");
                   data = [_terminal.output keypadData:unicode keystr:keystr];
                 }

                 int indMask = modflag & NSDeviceIndependentModifierFlagsMask;
                 if ((indMask & NSCommandKeyMask) &&   // pressing cmd
                     ([keystr isEqualToString:@"0"] ||  // pressed 0 key
                      ([keystr intValue] > 0 && [keystr intValue] <= 9) || // or any other digit key
                      [keystr isEqualToString:@"\r"])) {   // or enter
                       // Do not send anything for cmd+number because the user probably
                       // fat-fingered switching of tabs/windows.
                       // Do not send anything for cmd+[shift]+enter if it wasn't
                       // caught by the menu.
                       DebugLog(@"Cmd + 0-9 or cmd + enter");
                       if (debugKeyDown) {
                         NSLog(@"PTYSession keyDown cmd+0-9 or cmd+enter");
                       }
                       data = nil;
                     }
                 if (data != nil) {
                   send_str = (unsigned char *)[data bytes];
                   send_strlen = [data length];
                   DebugLog([NSString stringWithFormat:@"modflag = 0x%x; send_strlen = %zd; send_str[0] = '%c (0x%x)'",
                             modflag, send_strlen, send_str[0], send_str[0]]);
                   if (debugKeyDown) {
                     DebugLog([NSString stringWithFormat:@"modflag = 0x%x; send_strlen = %zd; send_str[0] = '%c (0x%x)'",
                               modflag, send_strlen, send_str[0], send_str[0]]);
                   }
                 }

                 if ((modflag & NSControlKeyMask) &&
                     send_strlen == 1 &&
                     send_str[0] == '|') {
                   if (debugKeyDown) {
                     NSLog(@"PTYSession keyDown c-|");
                   }
                   // Control-| is sent as Control-backslash
                   send_str = (unsigned char*)"\034";
                   send_strlen = 1;
                 } else if ((modflag & NSControlKeyMask) &&
                            (modflag & NSShiftKeyMask) &&
                            send_strlen == 1 &&
                            send_str[0] == '/') {
                   if (debugKeyDown) {
                     NSLog(@"PTYSession keyDown c-?");
                   }
                   // Control-shift-/ is sent as Control-?
                   send_str = (unsigned char*)"\177";
                   send_strlen = 1;
                 } else if ((modflag & NSControlKeyMask) &&
                            send_strlen == 1 &&
                            send_str[0] == '/') {
                   if (debugKeyDown) {
                     NSLog(@"PTYSession keyDown c-/");
                   }
                   // Control-/ is sent as Control-/, but needs some help to do so.
                   send_str = (unsigned char*)"\037"; // control-/
                   send_strlen = 1;
                 } else if ((modflag & NSShiftKeyMask) &&
                            send_strlen == 1 &&
                            send_str[0] == '\031') {
                   if (debugKeyDown) {
                     NSLog(@"PTYSession keyDown shift-tab -> esc[Z");
                   }
                   // Shift-tab is sent as Esc-[Z (or "backtab")
                   send_str = (unsigned char*)"\033[Z";
                   send_strlen = 3;
                 }

               }

    if (_exited == NO) {
      if (send_pchr >= 0) {
        // Send a prefix character (e.g., esc).
        char c = send_pchr;
        dataPtr = (unsigned char*)&c;
        dataLength = 1;
        [self writeTask:[NSData dataWithBytes:dataPtr length:dataLength]];
      }

      if (send_str != NULL) {
        dataPtr = send_str;
        dataLength = send_strlen;
        [self writeTask:[NSData dataWithBytes:dataPtr length:dataLength]];
      }
    }
  }
}

- (NSData *)backspaceData {
    NSString *keyBindingText;
    int keyBindingAction = [iTermKeyBindingMgr actionForKeyCode:0x7f
                                                      modifiers:0
                                                           text:&keyBindingText
                                                    keyMappings:[[self profile] objectForKey:KEY_KEYBOARD_MAP]];
    char del = 0x7f;
    NSData *data = nil;
    switch (keyBindingAction) {
        case KEY_ACTION_HEX_CODE:
            data = [self dataForHexCodes:keyBindingText];
            break;

        case KEY_ACTION_TEXT:
            data = [keyBindingText dataUsingEncoding:self.encoding];
            break;

        case KEY_ACTION_VIM_TEXT:
            data = [[keyBindingText stringByExpandingVimSpecialCharacters] dataUsingEncoding:self.encoding];
            break;

        case KEY_ACTION_ESCAPE_SEQUENCE:
            data = [[@"\e" stringByAppendingString:keyBindingText] dataUsingEncoding:self.encoding];
            break;

        case KEY_ACTION_SEND_C_H_BACKSPACE:
            data = [@"\010" dataUsingEncoding:self.encoding];
            break;

        case KEY_ACTION_SEND_C_QM_BACKSPACE:
            data = [@"\177" dataUsingEncoding:self.encoding];
            break;

        case -1:
            data = [NSData dataWithBytes:&del length:1];
            break;

        default:
            data = nil;
            break;
    }

    return data;
}

- (BOOL)hasActionableKeyMappingForEvent:(NSEvent *)event
{
    int keyBindingAction = [self _keyBindingActionForEvent:event];
    return (keyBindingAction >= 0) && (keyBindingAction != KEY_ACTION_DO_NOT_REMAP_MODIFIERS) && (keyBindingAction != KEY_ACTION_REMAP_LOCALLY);
}

- (int)optionKey
{
    return [[[self profile] objectForKey:KEY_OPTION_KEY_SENDS] intValue];
}

- (int)rightOptionKey
{
    NSNumber* rightOptPref = [[self profile] objectForKey:KEY_RIGHT_OPTION_KEY_SENDS];
    if (rightOptPref == nil) {
        return [self optionKey];
    }
    return [rightOptPref intValue];
}

- (BOOL)applicationKeypadAllowed
{
    return [[[self profile] objectForKey:KEY_APPLICATION_KEYPAD_ALLOWED] boolValue];
}

// Contextual menu
- (void)menuForEvent:(NSEvent *)theEvent menu:(NSMenu *)theMenu
{
    // Ask the parent if it has anything to add
    if ([[self tab] realParentWindow] &&
        [[[self tab] realParentWindow] respondsToSelector:@selector(menuForEvent:menu:)]) {
        [[[self tab] realParentWindow] menuForEvent:theEvent menu:theMenu];
    }
}

// Pastes a specific string. All pastes go through this method. Adds to the event queue if a paste
// is in progress.
- (void)pasteString:(NSString *)theString flags:(PTYSessionPasteFlags)flags
{
    [_pasteHelper pasteString:theString flags:flags];
}

// Pastes the current string in the clipboard. Uses the sender's tag to get flags.
- (void)paste:(id)sender
{
    [self pasteString:[PTYSession pasteboardString] flags:[sender tag]];
}

- (void)textViewFontDidChange
{
    if ([self isTmuxClient]) {
        [self notifyTmuxFontChange];
    }
    [_view updateScrollViewFrame];
}

- (void)textViewSizeDidChange
{
    [_view updateScrollViewFrame];
}

- (BOOL)textViewHasBackgroundImage {
    return _backgroundImage != nil;
}

- (NSImage *)patternedImage {
    // If there is a tiled background image, tesselate _backgroundImage onto
    // _patternedImage, which will be the source for future background image
    // drawing operations.
    if (!_patternedImage || !NSEqualSizes(_patternedImage.size, _view.contentRect.size)) {
        [_patternedImage release];
        _patternedImage = [[NSImage alloc] initWithSize:_view.contentRect.size];
        [_patternedImage lockFocus];
        NSColor *pattern = [NSColor colorWithPatternImage:_backgroundImage];
        [pattern drawSwatchInRect:NSMakeRect(0,
                                             0,
                                             _patternedImage.size.width,
                                             _patternedImage.size.height)];
        [_patternedImage unlockFocus];
    }
    return _patternedImage;
}

// Lots of different views need to draw the background image.
// - Obviously, PTYTextView uses it for the area where text appears.
// - SessionView will draw it for an area below the scroll view when the cell size doesn't evenly
// divide its size.
// - TextViewWrapper will draw it for a few pixels above the scrollview in the VMARGIN.
// This combines drawing into these different views in a consistent way.
// It also draws the dotted border when there is a maximized pane.
//
// view: the view whose -drawRect is currently running and is being drawn into.
// rect: the rectangle in the coordinate system of |view|.
// blendDefaultBackground: If set, the default background color will be blended over the background
// image. If there is no image and this flag is set then the background color is drawn instead. This
// way SessionView and TextViewWrapper don't have to worry about whether a background image is
// present.
- (void)textViewDrawBackgroundImageInView:(NSView *)view
                                 viewRect:(NSRect)rect
                   blendDefaultBackground:(BOOL)blendDefaultBackground {
    const float alpha = _textview.useTransparency ? (1.0 - _textview.transparency) : 1.0;
    if (_backgroundImage) {
        NSRect localRect = [_view convertRect:rect fromView:view];
        NSImage *image;
        if (_backgroundImageTiled) {
            image = [self patternedImage];
        } else {
            image = _backgroundImage;
        }
        double dx = image.size.width / _view.frame.size.width;
        double dy = image.size.height / _view.frame.size.height;

        NSRect sourceRect = NSMakeRect(localRect.origin.x * dx,
                                       localRect.origin.y * dy,
                                       localRect.size.width * dx,
                                       localRect.size.height * dy);
        [image drawInRect:rect
                 fromRect:sourceRect
                operation:NSCompositeCopy
                 fraction:alpha
           respectFlipped:YES
                    hints:nil];

        if (blendDefaultBackground) {
            // Blend default background color over background image.
            [[_textview.dimmedDefaultBackgroundColor colorWithAlphaComponent:1 - _textview.blend] set];
            NSRectFillUsingOperation(rect, NSCompositeSourceOver);
        }
    } else if (blendDefaultBackground) {
        // No image, so just draw background color.
        [[_textview.dimmedDefaultBackgroundColor colorWithAlphaComponent:alpha] set];
        NSRectFill(rect);
    }
}

- (void)textViewPostTabContentsChangedNotification
{
    [[NSNotificationCenter defaultCenter] postNotificationName:@"iTermTabContentsChanged"
                                                        object:self
                                                      userInfo:nil];
}

- (void)textViewBeginDrag
{
    [[MovePaneController sharedInstance] beginDrag:self];
}

- (void)textViewMovePane {
    [[MovePaneController sharedInstance] movePane:self];
}

- (void)textViewSwapPane {
    [[MovePaneController sharedInstance] swapPane:self];
}

- (NSStringEncoding)textViewEncoding
{
    return [self encoding];
}

- (NSString *)textViewCurrentWorkingDirectory {
    return [_shell getWorkingDirectory];
}

- (BOOL)textViewShouldPlaceCursorAt:(VT100GridCoord)coord verticalOk:(BOOL *)verticalOk {
    if (_commandRange.start.x < 0) {
      // Always ok to move cursor when not at the command line
      *verticalOk = YES;
      return YES;
    } else {
      // Ok to move to any char in current command, but no up or down arrows please.
      NSComparisonResult order = VT100GridCoordOrder(VT100GridCoordRangeMin(_commandRange), coord);
      *verticalOk = NO;
      return (order != NSOrderedDescending);
    }
}

- (BOOL)textViewShouldDrawFilledInCursor {
    // If the auto-command history popup is open for this session, the filled-in cursor should be
    // drawn even though the textview isn't in the key window.
    return [self textViewIsActiveSession] && [[[self tab] realParentWindow] autoCommandHistoryIsOpenForSession:self];
}

- (void)textViewWillNeedUpdateForBlink
{
    [self scheduleUpdateIn:[iTermAdvancedSettingsModel timeBetweenBlinks]];
}

- (void)textViewSplitVertically:(BOOL)vertically withProfileGuid:(NSString *)guid
{
    Profile *profile = [[ProfileModel sharedInstance] defaultBookmark];
    if (guid) {
        profile = [[ProfileModel sharedInstance] bookmarkWithGuid:guid];
    }
    [[[self tab] realParentWindow] splitVertically:vertically
                                      withBookmark:profile
                                     targetSession:self];
}

- (void)textViewSelectNextTab
{
    [[[self tab] realParentWindow] nextTab:nil];
}

- (void)textViewSelectPreviousTab
{
    [[[self tab] realParentWindow] previousTab:nil];
}

- (void)textViewSelectNextWindow
{
    [[iTermController sharedInstance] nextTerminal:nil];
}

- (void)textViewSelectPreviousWindow
{
    [[iTermController sharedInstance] previousTerminal:nil];
}

- (void)textViewSelectNextPane
{
    [[self tab] nextSession];
}

- (void)textViewSelectPreviousPane
{
    [[self tab] previousSession];
}

- (void)textViewEditSession
{
    [[[self tab] realParentWindow] editSession:self];
}

- (void)textViewToggleBroadcastingInput
{
    [[[self tab] realParentWindow] toggleBroadcastingInputToSession:self];
}

- (void)textViewCloseWithConfirmation
{
    [[[self tab] realParentWindow] closeSessionWithConfirmation:self];
}

- (NSString *)textViewPasteboardString
{
    return [[self class] pasteboardString];
}

- (void)textViewPasteFromSessionWithMostRecentSelection:(PTYSessionPasteFlags)flags
{
    PTYSession *session = [[iTermController sharedInstance] sessionWithMostRecentSelection];
    if (session) {
        PTYTextView *textview = [session textview];
        if ([textview isAnyCharSelected]) {
            [self pasteString:[textview selectedText] flags:flags];
        }
    }
}

- (void)textViewPasteWithEncoding:(TextViewPasteEncoding)encoding
{
    NSData *data = [[self class] pasteboardFile];
    if (data) {
        int length = apr_base64_encode_len(data.length);
        NSMutableData *buffer = [NSMutableData dataWithLength:length];
        if (buffer) {
            apr_base64_encode_binary(buffer.mutableBytes,
                                     data.bytes,
                                     data.length);
        }
        NSMutableString *string = [NSMutableString string];
        int remaining = length;
        int offset = 0;
        char *bytes = (char *)buffer.mutableBytes;
        while (remaining > 0) {
            @autoreleasepool {
                NSString *chunk = [[[NSString alloc] initWithBytes:bytes + offset
                                                            length:MIN(77, remaining)
                                                          encoding:NSUTF8StringEncoding] autorelease];
                [string appendString:chunk];
                [string appendString:@"\n"];
                remaining -= chunk.length;
                offset += chunk.length;
            }
        }
        [self pasteString:string flags:0];
    }
}

- (BOOL)textViewCanPasteFile
{
    return [[self class] pasteboardFile] != nil;
}

- (BOOL)textViewWindowUsesTransparency
{
    return [[[self tab] realParentWindow] useTransparency];
}

- (BOOL)textViewAmbiguousWidthCharsAreDoubleWidth
{
    return [self treatAmbiguousWidthAsDoubleWidth];
}

- (void)textViewCreateWindowWithProfileGuid:(NSString *)guid
{
    [[[self tab] realParentWindow] newWindowWithBookmarkGuid:guid];
}

- (void)textViewCreateTabWithProfileGuid:(NSString *)guid
{
    [[[self tab] realParentWindow] newTabWithBookmarkGuid:guid];
}

- (BOOL)textViewDelegateHandlesAllKeystrokes
{
    return [[[self tab] realParentWindow] inInstantReplay];
}

- (BOOL)textViewInSameTabAsTextView:(PTYTextView *)other {
    PTYTab *myTab = [self tab];
    for (PTYSession *session in [myTab sessions]) {
        if ([session textview] == other) {
            return YES;
        }
    }
    return NO;
}

- (BOOL)textViewIsActiveSession
{
    return [[self tab] activeSession] == self;
}

- (BOOL)textViewSessionIsBroadcastingInput
{
    return [[[self tab] realParentWindow] broadcastInputToSession:self];
}

- (BOOL)textViewIsMaximized {
    return [[self tab] hasMaximizedPane];
}

- (BOOL)textViewTabHasMaximizedPanel
{
    return [[self tab] hasMaximizedPane];
}

- (void)textViewDidBecomeFirstResponder
{
    [[self tab] setActiveSession:self];
}

- (BOOL)textViewReportMouseEvent:(NSEventType)eventType
                       modifiers:(NSUInteger)modifiers
                          button:(MouseButtonNumber)button
                      coordinate:(VT100GridCoord)coord
                          deltaY:(CGFloat)deltaY {
    DLog(@"Report event type %lu, modifiers=%lu, button=%d, coord=%@",
         (unsigned long)eventType, (unsigned long)modifiers, button,
         VT100GridCoordDescription(coord));

    switch (eventType) {
        case NSLeftMouseDown:
        case NSRightMouseDown:
        case NSOtherMouseDown:
            switch ([_terminal mouseMode]) {
                case MOUSE_REPORTING_NORMAL:
                case MOUSE_REPORTING_BUTTON_MOTION:
                case MOUSE_REPORTING_ALL_MOTION:
                    _reportingMouseDown = YES;
                    _lastReportedCoord = coord;
                    [self writeTask:[_terminal.output mousePress:button
                                                   withModifiers:modifiers
                                                              at:coord]];
                    return YES;

                case MOUSE_REPORTING_NONE:
                case MOUSE_REPORTING_HILITE:
                    break;
            }
            break;

        case NSLeftMouseUp:
        case NSRightMouseUp:
        case NSOtherMouseUp:
            if (_reportingMouseDown) {
                _reportingMouseDown = NO;
                _lastReportedCoord = VT100GridCoordMake(-1, -1);

                switch ([_terminal mouseMode]) {
                    case MOUSE_REPORTING_NORMAL:
                    case MOUSE_REPORTING_BUTTON_MOTION:
                    case MOUSE_REPORTING_ALL_MOTION:
                        _lastReportedCoord = coord;
                        [self writeTask:[_terminal.output mouseRelease:button
                                                         withModifiers:modifiers
                                                                    at:coord]];
                        return YES;

                    case MOUSE_REPORTING_NONE:
                    case MOUSE_REPORTING_HILITE:
                        break;
                }
            }
            break;


        case NSMouseMoved:
            if ([_terminal mouseMode] == MOUSE_REPORTING_ALL_MOTION &&
                !VT100GridCoordEquals(coord, _lastReportedCoord)) {
                _lastReportedCoord = coord;
                [self writeTask:[_terminal.output mouseMotion:MOUSE_BUTTON_NONE
                                                withModifiers:modifiers
                                                           at:coord]];
                return YES;
            }
            break;

        case NSLeftMouseDragged:
        case NSRightMouseDragged:
        case NSOtherMouseDragged:
            if (_reportingMouseDown &&
                !VT100GridCoordEquals(coord, _lastReportedCoord)) {
                _lastReportedCoord = coord;

                switch ([_terminal mouseMode]) {
                    case MOUSE_REPORTING_BUTTON_MOTION:
                    case MOUSE_REPORTING_ALL_MOTION:
                        [self writeTask:[_terminal.output mouseMotion:button
                                                        withModifiers:modifiers
                                                                   at:coord]];
                        // Fall through
                    case MOUSE_REPORTING_NORMAL:
                        // Don't do selection when mouse reporting during a drag, even if the drag
                        // is not reported (the clicks are).
                        return YES;

                    case MOUSE_REPORTING_NONE:
                    case MOUSE_REPORTING_HILITE:
                        break;
                }
            }
            break;

        case NSScrollWheel:
            switch ([_terminal mouseMode]) {
                case MOUSE_REPORTING_NORMAL:
                case MOUSE_REPORTING_BUTTON_MOTION:
                case MOUSE_REPORTING_ALL_MOTION:
                    if (deltaY != 0) {
                        [self writeTask:[_terminal.output mousePress:button
                                                       withModifiers:modifiers
                                                                  at:coord]];
                        return YES;
                    }
                    break;

                case MOUSE_REPORTING_NONE:
                    if ([iTermAdvancedSettingsModel alternateMouseScroll] &&
                        [_screen showingAlternateScreen]) {
                        NSData *arrowKeyData = nil;
                        if (deltaY > 0) {
                            arrowKeyData = [_terminal.output keyArrowUp:modifiers];
                        } else if (deltaY < 0) {
                            arrowKeyData = [_terminal.output keyArrowDown:modifiers];
                        }
                        if (arrowKeyData) {
                            for (int i = 0; i < ceil(fabs(deltaY)); i++) {
                                [self writeTask:arrowKeyData];
                            }
                        }
                        return YES;
                    }
                    break;

                case MOUSE_REPORTING_HILITE:
                    break;
            }
            break;

        default:
            assert(NO);
            break;
    }
    return NO;
}

- (VT100GridCoordRange)textViewRangeOfLastCommandOutput {
    if (![[CommandHistory sharedInstance] commandHistoryHasEverBeenUsed]) {
        [CommandHistory showInformationalMessage];
        return VT100GridCoordRangeMake(-1, -1, -1, -1);
    } else {
        return _screen.lastCommandOutputRange;
    }
}

- (BOOL)textViewCanSelectOutputOfLastCommand {
    // Return YES if command history has never been used so we can show the informational message.
    return (![[CommandHistory sharedInstance] commandHistoryHasEverBeenUsed] ||
            _screen.lastCommandOutputRange.start.x >= 0);

}

- (BOOL)textViewUseHFSPlusMapping {
    return _screen.useHFSPlusMapping;
}

- (NSColor *)textViewCursorGuideColor {
    return _cursorGuideColor;
}

- (NSColor *)textViewBadgeColor {
    return [[iTermProfilePreferences objectForKey:KEY_BADGE_COLOR inProfile:_profile] colorValue];
}

- (void)sendEscapeSequence:(NSString *)text
{
    if (_exited) {
        return;
    }
    if ([text length] > 0) {
        NSString *aString = [NSString stringWithFormat:@"\e%@", text];
        [self writeTask:[aString dataUsingEncoding:NSUTF8StringEncoding]];
    }
}

- (NSData *)dataForHexCodes:(NSString *)codes {
    NSMutableData *data = [NSMutableData data];
    NSArray* components = [codes componentsSeparatedByString:@" "];
    for (NSString* part in components) {
        const char* utf8 = [part UTF8String];
        char* endPtr;
        unsigned char c = strtol(utf8, &endPtr, 16);
        if (endPtr != utf8) {
            [data appendData:[NSData dataWithBytes:&c length:sizeof(c)]];
        }
    }
    return data;
}

- (void)sendHexCode:(NSString *)codes
{
    if (_exited) {
        return;
    }
    if ([codes length]) {
        [self writeTask:[self dataForHexCodes:codes]];
    }
}

- (void)sendText:(NSString *)text
{
    if (_exited) {
        return;
    }
    if ([text length] > 0) {
        NSString *temp = text;
        temp = [temp stringByReplacingEscapedChar:'n' withString:@"\n"];
        temp = [temp stringByReplacingEscapedChar:'e' withString:@"\e"];
        temp = [temp stringByReplacingEscapedChar:'a' withString:@"\a"];
        temp = [temp stringByReplacingEscapedChar:'t' withString:@"\t"];
        [self writeTask:[temp dataUsingEncoding:NSUTF8StringEncoding]];
    }
}

- (void)launchCoprocessWithCommand:(NSString *)command
{
    [self launchCoprocessWithCommand:command mute:NO];
}

- (void)uploadFiles:(NSArray *)localFilenames toPath:(SCPPath *)destinationPath
{
    SCPFile *previous = nil;
    for (NSString *file in localFilenames) {
        SCPFile *scpFile = [[[SCPFile alloc] init] autorelease];
        scpFile.path = [[[SCPPath alloc] init] autorelease];
        scpFile.path.hostname = destinationPath.hostname;
        scpFile.path.username = destinationPath.username;
        NSString *filename = [file lastPathComponent];
        scpFile.path.path = [destinationPath.path stringByAppendingPathComponent:filename];
        scpFile.localPath = file;

        if (previous) {
            previous.successor = scpFile;
        }
        previous = scpFile;
        [scpFile upload];
    }
}

- (void)startDownloadOverSCP:(SCPPath *)path
{
    SCPFile *file = [[[SCPFile alloc] init] autorelease];
    file.path = path;
    [file download];
}

- (NSString*)_getLocale
{
    NSString* theLocale = nil;
    NSString* languageCode = [[NSLocale currentLocale] objectForKey:NSLocaleLanguageCode];
    NSString* countryCode = [[NSLocale currentLocale] objectForKey:NSLocaleCountryCode];
    DLog(@"getLocale: languageCode=%@, countryCode=%@", languageCode, countryCode);
    if (languageCode && countryCode) {
        theLocale = [NSString stringWithFormat:@"%@_%@", languageCode, countryCode];
        DLog(@"Return combined language/country locale %@", theLocale);
    } else {
        NSString *localeId = [[NSLocale currentLocale] localeIdentifier];
        DLog(@"Return local identifier of %@", localeId);
        return localeId;
    }
    return theLocale;
}

- (NSString*)_lang
{
    NSString* theLocale = [self _getLocale];
    NSString* encoding = [self encodingName];
    DLog(@"locale=%@, encoding=%@", theLocale, encoding);
    if (encoding && theLocale) {
        NSString* result = [NSString stringWithFormat:@"%@.%@", theLocale, encoding];
        DLog(@"Tentative locale is %@", result);
        if ([self _localeIsSupported:result]) {
            DLog(@"Locale is supported");
            return result;
        } else {
            DLog(@"Locale is NOT supported");
            return nil;
        }
    } else {
        DLog(@"No locale or encoding, returning nil language");
        return nil;
    }
}

- (void)setDvrFrame
{
    screen_char_t* s = (screen_char_t*)[_dvrDecoder decodedFrame];
    int len = [_dvrDecoder length];
    DVRFrameInfo info = [_dvrDecoder info];
    if (info.width != [_screen width] || info.height != [_screen height]) {
        if (![_liveSession isTmuxClient]) {
            [[[self tab] realParentWindow] sessionInitiatedResize:self
                                                            width:info.width
                                                           height:info.height];
        }
    }
    [_screen setFromFrame:s len:len info:info];
    [[[self tab] realParentWindow] resetTempTitle];
    [[[self tab] realParentWindow] setWindowTitle];
}

- (void)continueTailFind
{
    NSMutableArray *results = [NSMutableArray array];
    BOOL more;
    more = [_screen continueFindAllResults:results
                                 inContext:_tailFindContext];
    for (SearchResult *r in results) {
        [_textview addSearchResult:r];
    }
    if ([results count]) {
        [_textview setNeedsDisplay:YES];
    }
    if (more) {
        _tailFindTimer = [NSTimer scheduledTimerWithTimeInterval:0.01
                                                          target:self
                                                        selector:@selector(continueTailFind)
                                                        userInfo:nil
                                                         repeats:NO];
    } else {
        // Update the saved position to just before the screen.
        [_screen storeLastPositionInLineBufferAsFindContextSavedPosition];
        _tailFindTimer = nil;
    }
}

- (void)beginTailFind
{
    FindContext *findContext = [_textview findContext];
    if (!findContext.substring) {
        return;
    }
    [_screen setFindString:findContext.substring
          forwardDirection:YES
              ignoringCase:!!(findContext.options & FindOptCaseInsensitive)
                     regex:!!(findContext.options & FindOptRegex)
               startingAtX:0
               startingAtY:0
                withOffset:0
                 inContext:_tailFindContext
           multipleResults:YES];

    // Set the starting position to the block & offset that the backward search
    // began at. Do a forward search from that location.
    [_screen restoreSavedPositionToFindContext:_tailFindContext];
    [self continueTailFind];
}

- (void)sessionContentsChanged:(NSNotification *)notification
{
    if (!_tailFindTimer &&
        [notification object] == self &&
        [[_tab realParentWindow] currentTab] == _tab) {
        [self beginTailFind];
    }
}

- (void)stopTailFind
{
    if (_tailFindTimer) {
        _tailFindContext.substring = nil;
        _tailFindContext.results = nil;
        [_tailFindTimer invalidate];
        _tailFindTimer = nil;
    }
}

- (void)printTmuxMessage:(NSString *)message
{
    if (_exited) {
        return;
    }
    screen_char_t savedFgColor = [_terminal foregroundColorCode];
    screen_char_t savedBgColor = [_terminal backgroundColorCode];
    [_terminal setForegroundColor:ALTSEM_DEFAULT
               alternateSemantics:YES];
    [_terminal setBackgroundColor:ALTSEM_DEFAULT
               alternateSemantics:YES];
    [_screen appendStringAtCursor:message];
    [_screen crlf];
    [_terminal setForegroundColor:savedFgColor.foregroundColor
               alternateSemantics:savedFgColor.foregroundColorMode == ColorModeAlternate];
    [_terminal setBackgroundColor:savedBgColor.backgroundColor
               alternateSemantics:savedBgColor.backgroundColorMode == ColorModeAlternate];
}

- (void)printTmuxCommandOutputToScreen:(NSString *)response
{
    for (NSString *aLine in [response componentsSeparatedByString:@"\n"]) {
        aLine = [aLine stringByReplacingOccurrencesOfString:@"\r" withString:@""];
        [self printTmuxMessage:aLine];
    }
}

- (BOOL)_localeIsSupported:(NSString*)theLocale
{
    // Keep a copy of the current locale setting for this process
    char* backupLocale = setlocale(LC_CTYPE, NULL);

    // Try to set it to the proposed locale
    BOOL supported;
    if (setlocale(LC_CTYPE, [theLocale UTF8String])) {
        supported = YES;
    } else {
        supported = NO;
    }

    // Restore locale and return
    setlocale(LC_CTYPE, backupLocale);
    return supported;
}

#pragma mark - VT100ScreenDelegate

- (int)screenSessionID {
    return self.sessionID;
}

- (void)screenNeedsRedraw {
    [self refreshAndStartTimerIfNeeded];
    [_textview updateNoteViewFrames];
    [_textview setNeedsDisplay:YES];
}

- (void)screenUpdateDisplay {
    [self updateDisplay];
}

- (void)screenSizeDidChange {
    [self updateScroll];
    [_textview updateNoteViewFrames];
    _badgeVars[kBadgeKeySessionColumns] = [NSString stringWithFormat:@"%d", _screen.width];
    _badgeVars[kBadgeKeySessionRows] = [NSString stringWithFormat:@"%d", _screen.height];
    [_textview setBadgeLabel:[self badgeLabel]];
}

- (void)screenTriggerableChangeDidOccur {
    [self clearTriggerLine];
}

- (void)screenDidReset {
    [self loadInitialColorTable];
    _cursorGuideSettingHasChanged = NO;
    _textview.highlightCursorLine = NO;
    [_textview setNeedsDisplay:YES];
    _screen.trackCursorLineMovement = NO;
}

- (BOOL)screenShouldSyncTitle {
    if (![iTermPreferences boolForKey:kPreferenceKeyShowProfileName]) {
        return NO;
    }
    return [[[self profile] objectForKey:KEY_SYNC_TITLE] boolValue];
}

- (void)screenDidAppendStringToCurrentLine:(NSString *)string {
    [self appendStringToTriggerLine:string];
}

- (void)screenDidAppendAsciiDataToCurrentLine:(AsciiData *)asciiData {
    if ([_triggers count]) {
        NSString *string = [[[NSString alloc] initWithBytes:asciiData->buffer
                                                     length:asciiData->length
                                                   encoding:NSASCIIStringEncoding] autorelease];
        [self screenDidAppendStringToCurrentLine:string];
    }
}

- (void)screenSetCursorType:(ITermCursorType)type {
    [[self textview] setCursorType:type];
}

- (void)screenSetCursorBlinking:(BOOL)blink {
    [[self textview] setBlinkingCursor:blink];
}

- (BOOL)screenShouldInitiateWindowResize {
    return ![[[self profile] objectForKey:KEY_DISABLE_WINDOW_RESIZING] boolValue];
}

- (void)screenResizeToWidth:(int)width height:(int)height {
    [[self tab] sessionInitiatedResize:self width:width height:height];
}

- (void)screenResizeToPixelWidth:(int)width height:(int)height {
    [[[self tab] realParentWindow] setFrameSize:NSMakeSize(width, height)];
}

- (BOOL)screenShouldBeginPrinting {
    return ![[[self profile] objectForKey:KEY_DISABLE_PRINTING] boolValue];
}

- (NSString *)screenNameExcludingJob {
    return [self joblessDefaultName];
}

- (void)screenSetWindowTitle:(NSString *)title {
    [self setWindowTitle:title];
}

- (NSString *)screenWindowTitle {
    return [self windowTitle];
}

- (NSString *)screenDefaultName {
    return _defaultName;
}

- (void)screenSetName:(NSString *)theName {
    [self setName:theName];
}

- (BOOL)screenWindowIsFullscreen {
    return [[[self tab] parentWindow] anyFullScreen];
}

- (void)screenMoveWindowTopLeftPointTo:(NSPoint)point {
    NSRect screenFrame = [self screenWindowScreenFrame];
    point.x += screenFrame.origin.x;
    point.y = screenFrame.origin.y + screenFrame.size.height - point.y;
    [[[self tab] parentWindow] windowSetFrameTopLeftPoint:point];
}

- (NSRect)screenWindowScreenFrame {
    return [[[[self tab] parentWindow] windowScreen] visibleFrame];
}

- (NSPoint)screenWindowTopLeftPixelCoordinate {
    NSRect frame = [self screenWindowFrame];
    NSRect screenFrame = [self screenWindowScreenFrame];
    return NSMakePoint(frame.origin.x - screenFrame.origin.x,
                       (screenFrame.origin.y + screenFrame.size.height) - (frame.origin.y + frame.size.height));
}

// If flag is set, miniaturize; otherwise, deminiaturize.
- (void)screenMiniaturizeWindow:(BOOL)flag {
    if (flag) {
        [[[self tab] parentWindow] windowPerformMiniaturize:nil];
    } else {
        [[[self tab] parentWindow] windowDeminiaturize:nil];
    }
}

// If flag is set, bring to front; if not, move to back.
- (void)screenRaise:(BOOL)flag {
    if (flag) {
        [[[self tab] parentWindow] windowOrderFront:nil];
    } else {
        [[[self tab] parentWindow] windowOrderBack:nil];
    }
}

- (BOOL)screenWindowIsMiniaturized {
    return [[[self tab] parentWindow] windowIsMiniaturized];
}

- (void)screenWriteDataToTask:(NSData *)data {
    [self writeTask:data];
}

- (NSRect)screenWindowFrame {
    return [[[self tab] parentWindow] windowFrame];
}

- (NSSize)screenSize {
    return [[[[[self tab] parentWindow] currentSession] scrollview] documentVisibleRect].size;
}

// If the flag is set, push the window title; otherwise push the icon title.
- (void)screenPushCurrentTitleForWindow:(BOOL)flag {
    if (flag) {
        [self pushWindowTitle];
    } else {
        [self pushIconTitle];
    }
}

// If the flag is set, pop the window title; otherwise pop the icon title.
- (void)screenPopCurrentTitleForWindow:(BOOL)flag {
    if (flag) {
        [self popWindowTitle];
    } else {
        [self popIconTitle];
    }
}

- (NSString *)screenName {
    return [self name];
}

- (int)screenNumber {
    return [[self tab] realObjectCount];
}

- (int)screenWindowIndex {
    return [[iTermController sharedInstance] indexOfTerminal:(PseudoTerminal *)[[self tab] realParentWindow]];
}

- (int)screenTabIndex {
    return [[self tab] number];
}

- (int)screenViewIndex {
    return [[self view] viewId];
}

- (void)screenStartTmuxMode {
    [self startTmuxMode];
}

- (void)screenHandleTmuxInput:(VT100Token *)token {
    [_tmuxGateway executeToken:token];
}

- (void)screenModifiersDidChangeTo:(NSArray *)modifiers {
    [self setSendModifiers:modifiers];
}

- (BOOL)screenShouldTreatAmbiguousCharsAsDoubleWidth {
    return [self treatAmbiguousWidthAsDoubleWidth];
}

- (void)screenDidChangeNumberOfScrollbackLines {
    [_textview updateNoteViewFrames];
}

- (void)screenShowBellIndicator {
    [self setBell:YES];
}

- (void)screenPrintString:(NSString *)string {
    [[self textview] printContent:string];
}

- (void)screenPrintVisibleArea {
    [[self textview] print:nil];
}

- (BOOL)screenShouldSendContentsChangedNotification {
    return [self wantsContentChangedNotification];
}

- (void)screenRemoveSelection {
    [_textview deselect];
}

- (iTermSelection *)screenSelection {
    return _textview.selection;
}

- (NSSize)screenCellSize {
    return NSMakeSize([_textview charWidth], [_textview lineHeight]);
}

- (void)screenClearHighlights {
    [_textview clearHighlights];
}

- (void)screenMouseModeDidChange {
    [_textview updateCursor:nil];
    [_textview updateTrackingAreas];
}

- (void)screenFlashImage:(FlashImage)image {
    [_textview beginFlash:image];
}

- (void)screenIncrementBadge {
    [[_tab realParentWindow] incrementBadge];
}

- (NSString *)screenCurrentWorkingDirectory {
    return [_shell getWorkingDirectory];
}

- (void)screenSetCursorVisible:(BOOL)visible {
    _textview.cursorVisible = visible;
}

- (void)screenCursorDidMoveToLine:(int)line {
    if (_textview.cursorVisible) {
        [_textview setNeedsDisplayOnLine:line];
    }
}

- (void)screenSetHighlightCursorLine:(BOOL)highlight {
    _cursorGuideSettingHasChanged = YES;
    self.highlightCursorLine = highlight;
}

- (void)setHighlightCursorLine:(BOOL)highlight {
    _cursorGuideSettingHasChanged = YES;
    _textview.highlightCursorLine = highlight;
    [_textview setNeedsDisplay:YES];
    _screen.trackCursorLineMovement = highlight;
}

- (BOOL)highlightCursorLine {
  return _textview.highlightCursorLine;
}

- (BOOL)screenHasView {
    return _textview != nil;
}

- (void)reveal {
    NSWindowController<iTermWindowController> *terminal = [[self tab] realParentWindow];
    iTermController *controller = [iTermController sharedInstance];
    if ([terminal isHotKeyWindow]) {
        [[HotkeyWindowController sharedInstance] showHotKeyWindow];
    } else {
        [controller setCurrentTerminal:(PseudoTerminal *)terminal];
        [[terminal window] makeKeyAndOrderFront:self];
        [[terminal tabView] selectTabViewItemWithIdentifier:[self tab]];
    }
    [[NSApplication sharedApplication] activateIgnoringOtherApps:YES];

    [[self tab] setActiveSession:self];
}

- (id)markAddedAtLine:(int)line ofClass:(Class)markClass {
    [_textview refresh];  // In case text was appended
    if (_lastMark.command && !_lastMark.endDate) {
        _lastMark.endDate = [NSDate date];
    }
    [_lastMark release];
    _lastMark = [[_screen addMarkStartingAtAbsoluteLine:[_screen totalScrollbackOverflow] + line
                                                oneLine:YES
                                                ofClass:markClass] retain];
    self.currentMarkOrNotePosition = _lastMark.entry.interval;
    if (self.alertOnNextMark) {
        if (NSRunAlertPanel(@"Alert",
                            @"Mark set in session “%@.”",
                            @"Reveal",
                            @"OK",
                            nil,
                            [self name]) == NSAlertDefaultReturn) {
            [self reveal];
        }
        self.alertOnNextMark = NO;
    }
    return _lastMark;
}

- (void)screenAddMarkOnLine:(int)line {
    [self markAddedAtLine:line ofClass:[VT100ScreenMark class]];
}

// Save the current scroll position
- (void)screenSaveScrollPosition
{
    [_textview refresh];  // In case text was appended
    [_lastMark release];
    _lastMark = [[_screen addMarkStartingAtAbsoluteLine:[_textview absoluteScrollPosition]
                                                oneLine:NO
                                                ofClass:[VT100ScreenMark class]] retain];
    self.currentMarkOrNotePosition = _lastMark.entry.interval;
}

- (VT100ScreenMark *)markAddedAtCursorOfClass:(Class)theClass {
    return [self markAddedAtLine:[_screen numberOfScrollbackLines] + _screen.cursorY - 1
                         ofClass:theClass];
}

- (void)screenActivateWindow {
    [NSApp activateIgnoringOtherApps:YES];
}

- (void)screenSetProfileToProfileNamed:(NSString *)value {
    Profile *newProfile;
    if ([value length]) {
        newProfile = [[ProfileModel sharedInstance] bookmarkWithName:value];
    } else {
        newProfile = [[ProfileModel sharedInstance] defaultBookmark];
    }
    if (newProfile) {
        [self setProfile:newProfile preservingName:YES];
    }
}

- (void)setProfile:(NSDictionary *)newProfile preservingName:(BOOL)preserveName {
    BOOL defaultNameMatchesProfileName = [_defaultName isEqualToString:_profile[KEY_NAME]];
    BOOL nameMatchesProfileName = [_name isEqualToString:_profile[KEY_NAME]];
    NSString *theName = [[self profile] objectForKey:KEY_NAME];
    NSMutableDictionary *dict = [NSMutableDictionary dictionaryWithDictionary:newProfile];
    if (preserveName) {
        [dict setObject:theName forKey:KEY_NAME];
    }
    [self setProfile:dict];
    [self setPreferencesFromAddressBookEntry:dict];
    [_originalProfile autorelease];
    _originalProfile = [newProfile copy];
    [self remarry];
    if (!preserveName && defaultNameMatchesProfileName) {
        [self setDefaultName:newProfile[KEY_NAME]];
    }
    if (!preserveName && nameMatchesProfileName) {
        [self setName:newProfile[KEY_NAME]];
    }
}

- (void)screenSetPasteboard:(NSString *)value {
    if ([iTermPreferences boolForKey:kPreferenceKeyAllowClipboardAccessFromTerminal]) {
        if ([value isEqualToString:@"ruler"]) {
            [self setPasteboard:NSGeneralPboard];
        } else if ([value isEqualToString:@"find"]) {
            [self setPasteboard:NSFindPboard];
        } else if ([value isEqualToString:@"font"]) {
            [self setPasteboard:NSFontPboard];
        } else {
            [self setPasteboard:NSGeneralPboard];
        }
    } else {
        NSLog(@"Clipboard access denied for CopyToClipboard");
    }
}

- (void)screenDidAddNote:(PTYNoteViewController *)note {
    [_textview addViewForNote:note];
    [_textview setNeedsDisplay:YES];
}

- (void)screenDidEndEditingNote {
    [_textview.window makeFirstResponder:_textview];
}

// Stop pasting (despited the name)
- (void)screenCopyBufferToPasteboard {
    if ([iTermPreferences boolForKey:kPreferenceKeyAllowClipboardAccessFromTerminal]) {
        [self setPasteboard:nil];
    } else {
        [_pasteboard release];
        _pasteboard = nil;
        [_pbtext release];
        _pbtext = nil;
    }
}

- (BOOL)screenIsAppendingToPasteboard {
    return _pasteboard != nil;
}

- (void)screenAppendDataToPasteboard:(NSData *)data {
    // Don't allow more than 100MB to be added to the pasteboard queue in case someone
    // forgets to send the EndCopy command.
    const int kMaxPasteboardBytes = 100 * 1024 * 1024;
    if ([_pbtext length] + data.length > kMaxPasteboardBytes) {
        [self setPasteboard:nil];
    }

    [_pbtext appendData:data];
}

- (void)screenWillReceiveFileNamed:(NSString *)filename ofSize:(int)size {
    [self.download stop];
    [self.download endOfData];
    self.download = [[[TerminalFile alloc] initWithName:filename size:size] autorelease];
    [self.download download];
}

- (void)screenDidFinishReceivingFile {
    [self.download endOfData];
    self.download = nil;
}

- (void)screenDidReceiveBase64FileData:(NSString *)data {
    [self.download appendData:data];
}

- (void)screenFileReceiptEndedUnexpectedly {
    [self.download stop];
    [self.download endOfData];
    self.download = nil;
}

- (void)setAlertOnNextMark:(BOOL)alertOnNextMark {
    _alertOnNextMark = alertOnNextMark;
    [_textview setNeedsDisplay:YES];
}

- (void)screenRequestAttention:(BOOL)request isCritical:(BOOL)isCritical {
    if (request) {
        _requestAttentionId =
            [NSApp requestUserAttention:isCritical ? NSCriticalRequest : NSInformationalRequest];
    } else {
        [NSApp cancelUserAttentionRequest:_requestAttentionId];
    }
}

- (void)screenSetBackgroundImageFile:(NSString *)filename {
    filename = [filename stringByBase64DecodingStringWithEncoding:NSUTF8StringEncoding];
    if (!filename || ![[NSFileManager defaultManager] fileExistsAtPath:filename]) {
        return;
    }
    NSUserDefaults *userDefaults = [NSUserDefaults standardUserDefaults];
    static NSString *kIdentifier = @"SetBackgroundImageFile";
    static NSString *kAllowedFilesKey = @"AlwaysAllowBackgroundImage";
    static NSString *kDeniedFilesKey = @"AlwaysDenyBackgroundImage";
    NSArray *allowedFiles = [userDefaults objectForKey:kAllowedFilesKey];
    NSArray *deniedFiles = [userDefaults objectForKey:kDeniedFilesKey];
    if ([deniedFiles containsObject:filename]) {
        return;
    }
    if ([allowedFiles containsObject:filename]) {
        [self setSessionSpecificProfileValues:@{ KEY_BACKGROUND_IMAGE_LOCATION: filename }];
        return;
    }


    NSString *title = [NSString stringWithFormat:@"Set background image to “%@”?", filename];
    iTermAnnouncementViewController *announcement =
        [iTermAnnouncementViewController announcemenWithTitle:title
                                                        style:kiTermAnnouncementViewStyleQuestion
                                                  withActions:@[ @"Yes", @"Always", @"Never" ]
                                                   completion:^(int selection) {
            switch (selection) {
                case -2:  // Dismiss programmatically
                    break;

                case -1: // No
                    break;

                case 0: // Yes
                    [self setSessionSpecificProfileValues:@{ KEY_BACKGROUND_IMAGE_LOCATION: filename }];
                    break;

                case 1: { // Always
                    NSArray *allowed = [userDefaults objectForKey:kAllowedFilesKey];
                    if (!allowed) {
                        allowed = @[];
                    }
                    allowed = [allowed arrayByAddingObject:filename];
                    [userDefaults setObject:allowed forKey:kAllowedFilesKey];
                    [self setSessionSpecificProfileValues:@{ KEY_BACKGROUND_IMAGE_LOCATION: filename }];
                    break;
                }
                case 2: {  // Never
                    NSArray *denied = [userDefaults objectForKey:kDeniedFilesKey];
                    if (!denied) {
                        denied = @[];
                    }
                    denied = [denied arrayByAddingObject:filename];
                    [userDefaults setObject:denied forKey:kDeniedFilesKey];
                    break;
                }
            }
        }];
    [self queueAnnouncement:announcement identifier:kIdentifier];
}

- (void)screenSetBadgeFormat:(NSString *)theFormat {
    theFormat = [theFormat stringByBase64DecodingStringWithEncoding:NSUTF8StringEncoding];
    [self setSessionSpecificProfileValues:@{ KEY_BADGE_FORMAT: theFormat }];
    _textview.badgeLabel = [self badgeLabel];
}

- (void)screenSetUserVar:(NSString *)kvpString {
    NSArray *kvp = [kvpString keyValuePair];
    if (kvp) {
        NSString *key = [NSString stringWithFormat:@"user.%@", kvp[0]];
        if (![kvp[1] length]) {
            [_badgeVars removeObjectForKey:key];
        } else {
            _badgeVars[key] = [kvp[1] stringByBase64DecodingStringWithEncoding:NSUTF8StringEncoding];
        }
    }
    [_textview setBadgeLabel:[self badgeLabel]];
}

- (iTermColorMap *)screenColorMap {
    return _colorMap;
}

- (void)screenSetCurrentTabColor:(NSColor *)color {
    [self setTabColor:color];
    id<WindowControllerInterface> term = [_tab parentWindow];
    [term updateTabColors];
}

- (NSColor *)tabColor {
    if ([_profile[KEY_USE_TAB_COLOR] boolValue]) {
        NSDictionary *colorDict = _profile[KEY_TAB_COLOR];
        if (colorDict) {
            return [ITAddressBookMgr decodeColor:colorDict];
        } else {
            return nil;
        }
    } else {
        return nil;
    }
}

- (void)setTabColor:(NSColor *)color {
    NSDictionary *dict;
    if (color) {
        dict = @{ KEY_USE_TAB_COLOR: @YES,
                  KEY_TAB_COLOR: [ITAddressBookMgr encodeColor:color] };
    } else {
        dict = @{ KEY_USE_TAB_COLOR: @NO };
    }

    [self setSessionSpecificProfileValues:dict];
}

- (void)screenSetTabColorRedComponentTo:(CGFloat)color {
    NSColor *curColor = [self tabColor];
    [self setTabColor:[NSColor colorWithCalibratedRed:color
                                                green:[curColor greenComponent]
                                                 blue:[curColor blueComponent]
                                                alpha:1]];
    [[_tab parentWindow] updateTabColors];
}

- (void)screenSetTabColorGreenComponentTo:(CGFloat)color {
    NSColor *curColor = [self tabColor];
    [self setTabColor:[NSColor colorWithCalibratedRed:[curColor redComponent]
                                                green:color
                                                 blue:[curColor blueComponent]
                                                alpha:1]];
    [[_tab parentWindow] updateTabColors];
}

- (void)screenSetTabColorBlueComponentTo:(CGFloat)color {
    NSColor *curColor = [self tabColor];
    [self setTabColor:[NSColor colorWithCalibratedRed:[curColor redComponent]
                                                green:[curColor greenComponent]
                                                 blue:color
                                                alpha:1]];
    [[_tab parentWindow] updateTabColors];
}

- (void)screenCurrentHostDidChange:(VT100RemoteHost *)host {
    if (host.hostname) {
        _badgeVars[kBadgeKeySessionHostname] = host.hostname;
    } else {
        [_badgeVars removeObjectForKey:kBadgeKeySessionHostname];
    }
    if (host.username) {
        _badgeVars[kBadgeKeySessionUsername] = host.username;
    } else {
        [_badgeVars removeObjectForKey:kBadgeKeySessionUsername];
    }
    [self dismissAnnouncementWithIdentifier:kShellIntegrationOutOfDateAnnouncementIdentifier];
    [[[self tab] realParentWindow] sessionHostDidChange:self to:host];

    int line = [_screen numberOfScrollbackLines] + _screen.cursorY;
    NSString *path = [_screen workingDirectoryOnLine:line];
    [self tryAutoProfileSwitchWithHostname:host.hostname username:host.username path:path];
}

- (void)screenCurrentDirectoryDidChangeTo:(NSString *)newPath {
    int line = [_screen numberOfScrollbackLines] + _screen.cursorY;
    VT100RemoteHost *remoteHost = [_screen remoteHostOnLine:line];
    [self tryAutoProfileSwitchWithHostname:remoteHost.hostname
                                  username:remoteHost.username
                                      path:newPath];
}

- (void)tryAutoProfileSwitchWithHostname:(NSString *)hostname
                                username:(NSString *)username
                                    path:(NSString *)path {
    // Construct a map from host binding to profile. This could be expensive with a lot of profiles
    // but it should be fairly rare for this code to run.
    NSMutableDictionary *stringToProfile = [NSMutableDictionary dictionary];
    for (Profile *profile in [[ProfileModel sharedInstance] bookmarks]) {
        NSArray *boundHosts = profile[KEY_BOUND_HOSTS];
        for (NSString *boundHost in boundHosts) {
            stringToProfile[boundHost] = profile;
        }
    }

    // First, try to match any rule with the hostname
    int bestScore = 0;
    Profile *bestProfile = nil;

    for (NSString *ruleString in stringToProfile) {
        iTermRule *rule = [iTermRule ruleWithString:ruleString];
        int score = [rule scoreForHostname:hostname username:username path:path];
        if (score > bestScore) {
            bestScore = score;
            bestProfile = stringToProfile[ruleString];
        }
    }
<<<<<<< HEAD
    if (bestProfile) {
        [self setProfile:bestProfile preservingName:NO];
    }
=======
    [_textview setBadgeLabel:[self badgeLabel]];
}

- (void)screenCurrentDirectoryDidChangeTo:(NSString *)path {
    if (path) {
        _badgeVars[kBadgeKeySessionPath] = path;
    } else {
        [_badgeVars removeObjectForKey:kBadgeKeySessionPath];
    }
    [_textview setBadgeLabel:[self badgeLabel]];
>>>>>>> 6d45432e
}

- (BOOL)screenShouldSendReport {
    return (_shell != nil) && (![self isTmuxClient]);
}

// FinalTerm
- (NSString *)commandInRange:(VT100GridCoordRange)range {
    if (range.start.x == -1) {
        return nil;
    }
    iTermTextExtractor *extractor = [iTermTextExtractor textExtractorWithDataSource:_screen];
    NSString *command = [extractor contentInRange:VT100GridWindowedRangeMake(range, 0, 0)
                                       nullPolicy:kiTermTextExtractorNullPolicyFromStartToFirst
                                              pad:NO
                               includeLastNewline:NO
                           trimTrailingWhitespace:NO
                                     cappedAtSize:-1];
    NSRange newline = [command rangeOfString:@"\n"];
    if (newline.location != NSNotFound) {
        command = [command substringToIndex:newline.location];
    }

    return [command stringByTrimmingLeadingWhitespace];
}

- (NSString *)currentCommand {
    if (_commandRange.start.x < 0) {
        return nil;
    } else {
        return [self commandInRange:_commandRange];
    }
}

- (NSArray *)autocompleteSuggestionsForCurrentCommand {
    NSString *command;
    if (_commandRange.start.x < 0) {
        return nil;
    } else {
        command = [self commandInRange:_commandRange];
    }
    VT100RemoteHost *host = [_screen remoteHostOnLine:[_screen numberOfLines]];
    NSString *trimmedCommand =
        [command stringByTrimmingCharactersInSet:[NSCharacterSet whitespaceCharacterSet]];
    return [[CommandHistory sharedInstance] autocompleteSuggestionsWithPartialCommand:trimmedCommand
                                                                               onHost:host];
}
- (void)screenCommandDidChangeWithRange:(VT100GridCoordRange)range {
    _shellIntegrationEverUsed = YES;
    BOOL hadCommand = _commandRange.start.x >= 0 && [[self commandInRange:_commandRange] length] > 0;
    _commandRange = range;
    BOOL haveCommand = _commandRange.start.x >= 0 && [[self commandInRange:_commandRange] length] > 0;
    if (!haveCommand && hadCommand) {
        DLog(@"Hide because don't have a command, but just had one");
        [[[self tab] realParentWindow] hideAutoCommandHistoryForSession:self];
    } else {
        if (!hadCommand && range.start.x >= 0) {
            DLog(@"Show because I have a range but didn't have a command");
            [[[self tab] realParentWindow] showAutoCommandHistoryForSession:self];
        }
        NSString *command = haveCommand ? [self commandInRange:_commandRange] : @"";
        DLog(@"Update command to %@, have=%d, range.start.x=%d", command, (int)haveCommand, range.start.x);
        if (haveCommand) {
            [[[self tab] realParentWindow] updateAutoCommandHistoryForPrefix:command
                                                                   inSession:self];
        }
    }
}

- (void)screenCommandDidEndWithRange:(VT100GridCoordRange)range {
    _shellIntegrationEverUsed = YES;
    NSString *command = [self commandInRange:range];
    if (command) {
        NSString *trimmedCommand =
            [command stringByTrimmingCharactersInSet:[NSCharacterSet whitespaceCharacterSet]];
        if (trimmedCommand.length) {
            VT100ScreenMark *mark = [_screen markOnLine:range.start.y];
            mark.command = command;
            [[CommandHistory sharedInstance] addCommand:trimmedCommand
                                                 onHost:[_screen remoteHostOnLine:range.end.y]
                                            inDirectory:[_screen workingDirectoryOnLine:range.end.y]
                                               withMark:mark];
        }
    }
    _commandRange = VT100GridCoordRangeMake(-1, -1, -1, -1);
    DLog(@"Hide ACH because command ended");
    [[[self tab] realParentWindow] hideAutoCommandHistoryForSession:self];
}

- (NSString *)screenProfileName {
    return _profile[KEY_NAME];
}

- (void)screenLogWorkingDirectoryAtLine:(int)line withDirectory:(NSString *)directory {
    VT100RemoteHost *remoteHost = [_screen remoteHostOnLine:line];
    BOOL isSame = ([directory isEqualToString:_lastDirectory] &&
                   [remoteHost isEqualToRemoteHost:_lastRemoteHost]);
    [[iTermDirectoriesModel sharedInstance] recordUseOfPath:directory
                                                     onHost:[_screen remoteHostOnLine:line]
                                                   isChange:!isSame];
    self.lastDirectory = directory;
    self.lastRemoteHost = remoteHost;
}

- (BOOL)screenAllowTitleSetting {
    NSNumber *n = _profile[KEY_ALLOW_TITLE_SETTING];
    if (!n) {
        return YES;
    } else {
        return [n boolValue];
    }
}

- (NSString *)shellIntegrationUpgradeUserDefaultsKeyForHost:(VT100RemoteHost *)host {
    return [NSString stringWithFormat:@"SuppressShellIntegrationUpgradeAnnouncementForHost_%@@%@",
            host.username, host.hostname];
}

- (void)tryToRunShellIntegrationInstaller {
    if (_exited) {
        return;
    }
    NSString *currentCommand = [self currentCommand];
    if (currentCommand != nil) {
        [_textview installShellIntegration:nil];
    } else {
        iTermWarningSelection selection =
            [iTermWarning showWarningWithTitle:@"It looks like you're not at a command prompt."
                                       actions:@[ @"Run Installer Anyway", @"Cancel" ]
                                    identifier:nil
                                   silenceable:kiTermWarningTypePersistent];
        switch (selection) {
            case kiTermWarningSelection0:
                [_textview installShellIntegration:nil];
                break;

            default:
                break;
        }
    }
}

- (void)screenSuggestShellIntegrationUpgrade {
    VT100RemoteHost *currentRemoteHost = [self currentHost];

    NSString *theKey = [self shellIntegrationUpgradeUserDefaultsKeyForHost:currentRemoteHost];
    NSUserDefaults *userDefaults = [NSUserDefaults standardUserDefaults];
    if ([userDefaults boolForKey:theKey]) {
        return;
    }
    iTermAnnouncementViewController *announcement =
            [iTermAnnouncementViewController announcemenWithTitle:@"This account's Shell Integration scripts are out of date."
                                                            style:kiTermAnnouncementViewStyleWarning
                                                      withActions:@[ @"Upgrade", @"Silence Warning" ]
                                                       completion:^(int selection) {
                                                           switch (selection) {
                                                               case -2:  // Dismiss programmatically
                                                                   break;

                                                               case -1: // No
                                                                   break;

                                                               case 0: // Yes
                                                                   [self tryToRunShellIntegrationInstaller];
                                                                   break;

                                                               case 1: // Never for this account
                                                                   [userDefaults setBool:YES forKey:theKey];
                                                                   break;
                                                           }
                                                       }];
    [self queueAnnouncement:announcement identifier:kShellIntegrationOutOfDateAnnouncementIdentifier];
}

#pragma mark - Announcements

- (void)dismissAnnouncementWithIdentifier:(NSString *)identifier {
    iTermAnnouncementViewController *announcement = _announcements[identifier];
    [announcement dismiss];
}

- (void)queueAnnouncement:(iTermAnnouncementViewController *)announcement
               identifier:(NSString *)identifier {
    [self dismissAnnouncementWithIdentifier:identifier];

    _announcements[identifier] = announcement;

    void (^originalCompletion)(int) = [announcement.completion copy];
    NSString *identifierCopy = [identifier copy];
    announcement.completion = ^(int selection) {
        originalCompletion(selection);
        [_announcements removeObjectForKey:identifierCopy];
        [identifierCopy release];
        [originalCompletion release];
    };
    [_view addAnnouncement:announcement];
}

#pragma mark - PopupDelegate

- (NSWindowController *)popupWindowController {
    return [[self tab] realParentWindow];
}

- (VT100Screen *)popupVT100Screen {
    return _screen;
}

- (PTYTextView *)popupVT100TextView {
    return _textview;
}

- (void)popupInsertText:(NSString *)string {
    [self insertText:string];
}

- (BOOL)popupKeyDown:(NSEvent *)event currentValue:(NSString *)value {
    if ([[[self tab] realParentWindow] autoCommandHistoryIsOpenForSession:self]) {
        unichar c = [[event characters] characterAtIndex:0];
        if (c == 27) {
            [[[self tab] realParentWindow] hideAutoCommandHistoryForSession:self];
            return YES;
        } else if (c == '\r' && value) {
            if ([value isEqualToString:[self currentCommand]]) {
                // Send the enter key on.
                [_textview keyDown:event];
                return YES;
            } else {
                return NO;  // select the row
            }
        } else if (value) {
            [_textview keyDown:event];
            return YES;
        }
    }
    return NO;
}

#pragma mark - Scripting Support

// Object specifier
- (NSScriptObjectSpecifier *)objectSpecifier
{
    NSUInteger theIndex = 0;
    id classDescription = nil;

    NSScriptObjectSpecifier *containerRef = nil;
    if (![[self tab] realParentWindow]) {
        // TODO(georgen): scripting is broken while in instant replay.
        return nil;
    }
    // TODO: Test this with multiple panes per tab.
    theIndex = [[[[self tab] realParentWindow] tabView] indexOfTabViewItem:[[self tab] tabViewItem]];

    if (theIndex != NSNotFound) {
        containerRef = [[[self tab] realParentWindow] objectSpecifier];
        classDescription = [containerRef keyClassDescription];
        //create and return the specifier
        return [[[NSIndexSpecifier allocWithZone:[self zone]]
               initWithContainerClassDescription:classDescription
                              containerSpecifier:containerRef
                                             key:@ "sessions"
                                           index:theIndex] autorelease];
    } else {
        // NSLog(@"recipient not found!");
        return nil;
    }
}

// Handlers for supported commands:
- (void)handleExecScriptCommand:(NSScriptCommand *)aCommand
{
    // if we are already doing something, get out.
    if ([_shell pid] > 0) {
        NSBeep();
        return;
    }

    // Get the command's arguments:
    NSDictionary *args = [aCommand evaluatedArguments];
    NSString *command = [args objectForKey:@"command"];
    BOOL isUTF8 = [[args objectForKey:@"isUTF8"] boolValue];

    NSString *cmd;
    NSArray *arg;

    [command breakDownCommandToPath:&cmd cmdArgs:&arg];
    [self startProgram:cmd arguments:arg environment:[NSDictionary dictionary] isUTF8:isUTF8];

    return;
}

- (void)handleSelectScriptCommand:(NSScriptCommand *)command
{
    [[[[self tab] parentWindow] tabView] selectTabViewItemWithIdentifier:[self tab]];
}

- (void)handleClearScriptCommand:(NSScriptCommand *)command
{
    [self clearBuffer];
}

- (void)handleWriteScriptCommand:(NSScriptCommand *)command
{
    // Get the command's arguments:
    NSDictionary *args = [command evaluatedArguments];
    // optional argument follows (might be nil):
    NSString *contentsOfFile = [args objectForKey:@"contentsOfFile"];
    // optional argument follows (might be nil):
    NSString *text = [args objectForKey:@"text"];
    NSData *data = nil;
    NSString *aString = nil;

    if (text != nil) {
        if ([text characterAtIndex:[text length]-1]==' ') {
            data = [text dataUsingEncoding:[_terminal encoding]];
        } else {
            aString = [NSString stringWithFormat:@"%@\n", text];
            data = [aString dataUsingEncoding:[_terminal encoding]];
        }
    }

    if (contentsOfFile != nil) {
        aString = [NSString stringWithContentsOfFile:contentsOfFile
                                            encoding:NSUTF8StringEncoding
                                               error:nil];
        data = [aString dataUsingEncoding:[_terminal encoding]];
    }

    if (self.tmuxMode == TMUX_CLIENT) {
        [self writeTask:data];
    } else if (data != nil && [_shell pid] > 0) {
        int i = 0;
        // wait here until we have had some output
        while ([_shell hasOutput] == NO && i < 1000000) {
            usleep(50000);
            i += 50000;
        }

        [self writeTask:data];
    }
}

- (void)handleTerminateScriptCommand:(NSScriptCommand *)command
{
    [[self tab] closeSession:self];
}

- (NSColor *)backgroundColor {
    return [_colorMap colorForKey:kColorMapBackground];
}

- (void)setBackgroundColor:(NSColor *)color {
    [self setSessionSpecificProfileValues:@{ KEY_BACKGROUND_COLOR: [color dictionaryValue] }];
}

- (NSColor *)boldColor {
    return [_colorMap colorForKey:kColorMapBold];
}

- (void)setBoldColor:(NSColor *)color {
    [self setSessionSpecificProfileValues:@{ KEY_BOLD_COLOR: [color dictionaryValue] }];
}

- (NSColor *)cursorColor {
    return [_colorMap colorForKey:kColorMapCursor];
}

- (void)setCursorColor:(NSColor *)color {
    [self setSessionSpecificProfileValues:@{ KEY_CURSOR_COLOR: [color dictionaryValue] }];
}

- (NSColor *)cursorTextColor {
    return [_colorMap colorForKey:kColorMapCursorText];
}

- (void)setCursorTextColor:(NSColor *)color {
    [self setSessionSpecificProfileValues:@{ KEY_CURSOR_TEXT_COLOR: [color dictionaryValue] }];
}

- (NSColor *)foregroundColor {
    return [_colorMap colorForKey:kColorMapForeground];
}

- (void)setForegroundColor:(NSColor *)color {
    [self setSessionSpecificProfileValues:@{ KEY_FOREGROUND_COLOR: [color dictionaryValue] }];
}

- (NSColor *)selectedTextColor {
    return [_colorMap colorForKey:kColorMapSelectedText];
}

- (void)setSelectedTextColor:(NSColor *)color {
    [self setSessionSpecificProfileValues:@{ KEY_SELECTED_TEXT_COLOR: [color dictionaryValue] }];
}

- (NSColor *)selectionColor {
    return [_colorMap colorForKey:kColorMapSelection];
}

- (void)setSelectionColor:(NSColor *)color {
    [self setSessionSpecificProfileValues:@{ KEY_SELECTION_COLOR: [color dictionaryValue] }];
}

#pragma mark ANSI Colors

- (NSColor *)ansiBlackColor {
    return [_colorMap colorForKey:kColorMapAnsiBlack];
}

- (void)setAnsiBlackColor:(NSColor*)color {
    [self setSessionSpecificProfileValues:@{ KEY_ANSI_0_COLOR: [color dictionaryValue] }];
}

- (NSColor *)ansiRedColor {
    return [_colorMap colorForKey:kColorMapAnsiRed];
}

- (void)setAnsiRedColor:(NSColor*)color {
    [self setSessionSpecificProfileValues:@{ KEY_ANSI_1_COLOR: [color dictionaryValue] }];
}

- (NSColor *)ansiGreenColor {
    return [_colorMap colorForKey:kColorMapAnsiGreen];
}

- (void)setAnsiGreenColor:(NSColor*)color {
    [self setSessionSpecificProfileValues:@{ KEY_ANSI_2_COLOR: [color dictionaryValue] }];
}

- (NSColor *)ansiYellowColor {
    return [_colorMap colorForKey:kColorMapAnsiYellow];
}

- (void)setAnsiYellowColor:(NSColor*)color {
    [self setSessionSpecificProfileValues:@{ KEY_ANSI_3_COLOR: [color dictionaryValue] }];
}

- (NSColor *)ansiBlueColor {
    return [_colorMap colorForKey:kColorMapAnsiBlue];
}

- (void)setAnsiBlueColor:(NSColor*)color {
    [self setSessionSpecificProfileValues:@{ KEY_ANSI_4_COLOR: [color dictionaryValue] }];
}

- (NSColor *)ansiMagentaColor {
    return [_colorMap colorForKey:kColorMapAnsiMagenta];
}

- (void)setAnsiMagentaColor:(NSColor*)color {
    [self setSessionSpecificProfileValues:@{ KEY_ANSI_5_COLOR: [color dictionaryValue] }];
}

- (NSColor *)ansiCyanColor {
    return [_colorMap colorForKey:kColorMapAnsiCyan];
}

- (void)setAnsiCyanColor:(NSColor*)color {
    [self setSessionSpecificProfileValues:@{ KEY_ANSI_6_COLOR: [color dictionaryValue] }];
}

- (NSColor *)ansiWhiteColor {
    return [_colorMap colorForKey:kColorMapAnsiWhite];
}

- (void)setAnsiWhiteColor:(NSColor*)color {
    [self setSessionSpecificProfileValues:@{ KEY_ANSI_7_COLOR: [color dictionaryValue] }];
}

#pragma mark Ansi Bright Colors

- (NSColor *)ansiBrightBlackColor {
    return [_colorMap colorForKey:kColorMapAnsiBrightModifier + kColorMapAnsiBlack];
}

- (void)setAnsiBrightBlackColor:(NSColor*)color {
    [self setSessionSpecificProfileValues:@{ KEY_ANSI_8_COLOR: [color dictionaryValue] }];
}

- (NSColor *)ansiBrightRedColor {
    return [_colorMap colorForKey:kColorMapAnsiBrightModifier + kColorMapAnsiRed];
}

- (void)setAnsiBrightRedColor:(NSColor*)color {
    [self setSessionSpecificProfileValues:@{ KEY_ANSI_9_COLOR: [color dictionaryValue] }];
}

- (NSColor *)ansiBrightGreenColor {
    return [_colorMap colorForKey:kColorMapAnsiBrightModifier + kColorMapAnsiGreen];
}

- (void)setAnsiBrightGreenColor:(NSColor*)color {
    [self setSessionSpecificProfileValues:@{ KEY_ANSI_10_COLOR: [color dictionaryValue] }];
}

- (NSColor *)ansiBrightYellowColor {
    return [_colorMap colorForKey:kColorMapAnsiBrightModifier + kColorMapAnsiYellow];
}

- (void)setAnsiBrightYellowColor:(NSColor*)color {
    [self setSessionSpecificProfileValues:@{ KEY_ANSI_11_COLOR: [color dictionaryValue] }];
}

- (NSColor *)ansiBrightBlueColor {
    return [_colorMap colorForKey:kColorMapAnsiBrightModifier + kColorMapAnsiBlue];
}

- (void)setAnsiBrightBlueColor:(NSColor*)color {
    [self setSessionSpecificProfileValues:@{ KEY_ANSI_12_COLOR: [color dictionaryValue] }];
}

- (NSColor *)ansiBrightMagentaColor {
    return [_colorMap colorForKey:kColorMapAnsiBrightModifier + kColorMapAnsiMagenta];
}

- (void)setAnsiBrightMagentaColor:(NSColor*)color {
    [self setSessionSpecificProfileValues:@{ KEY_ANSI_13_COLOR: [color dictionaryValue] }];
}

- (NSColor *)ansiBrightCyanColor {
    return [_colorMap colorForKey:kColorMapAnsiBrightModifier + kColorMapAnsiCyan];
}

- (void)setAnsiBrightCyanColor:(NSColor*)color {
    [self setSessionSpecificProfileValues:@{ KEY_ANSI_14_COLOR: [color dictionaryValue] }];
}

- (NSColor *)ansiBrightWhiteColor {
    return [_colorMap colorForKey:kColorMapAnsiBrightModifier + kColorMapAnsiWhite];
}

- (void)setAnsiBrightWhiteColor:(NSColor*)color {
    [self setSessionSpecificProfileValues:@{ KEY_ANSI_15_COLOR: [color dictionaryValue] }];
}

#pragma mark - iTermPasteHelperDelegate

- (void)pasteHelperWriteData:(NSData *)data {
    [self writeTask:data];
}

- (void)pasteHelperKeyDown:(NSEvent *)event {
    [_textview keyDown:event];
}

- (BOOL)pasteHelperShouldBracket {
    return [_terminal bracketedPasteMode];
}

- (NSStringEncoding)pasteHelperEncoding {
    return [_terminal encoding];
}

- (NSView *)pasteHelperViewForIndicator {
    return _view;
}

- (BOOL)pasteHelperIsAtShellPrompt {
    return !_shellIntegrationEverUsed || [self currentCommand] != nil;
}

@end<|MERGE_RESOLUTION|>--- conflicted
+++ resolved
@@ -5715,14 +5715,6 @@
     [self tryAutoProfileSwitchWithHostname:host.hostname username:host.username path:path];
 }
 
-- (void)screenCurrentDirectoryDidChangeTo:(NSString *)newPath {
-    int line = [_screen numberOfScrollbackLines] + _screen.cursorY;
-    VT100RemoteHost *remoteHost = [_screen remoteHostOnLine:line];
-    [self tryAutoProfileSwitchWithHostname:remoteHost.hostname
-                                  username:remoteHost.username
-                                      path:newPath];
-}
-
 - (void)tryAutoProfileSwitchWithHostname:(NSString *)hostname
                                 username:(NSString *)username
                                     path:(NSString *)path {
@@ -5748,22 +5740,27 @@
             bestProfile = stringToProfile[ruleString];
         }
     }
-<<<<<<< HEAD
     if (bestProfile) {
         [self setProfile:bestProfile preservingName:NO];
     }
-=======
+
+    // screenCurrentDirectoryDidChangeTo depends on us calling setBadgeLabel.
+    // If you remove it here, add one there.
     [_textview setBadgeLabel:[self badgeLabel]];
 }
 
-- (void)screenCurrentDirectoryDidChangeTo:(NSString *)path {
-    if (path) {
-        _badgeVars[kBadgeKeySessionPath] = path;
+- (void)screenCurrentDirectoryDidChangeTo:(NSString *)newPath {
+    if (newPath) {
+        _badgeVars[kBadgeKeySessionPath] = newPath;
     } else {
         [_badgeVars removeObjectForKey:kBadgeKeySessionPath];
     }
-    [_textview setBadgeLabel:[self badgeLabel]];
->>>>>>> 6d45432e
+
+    int line = [_screen numberOfScrollbackLines] + _screen.cursorY;
+    VT100RemoteHost *remoteHost = [_screen remoteHostOnLine:line];
+    [self tryAutoProfileSwitchWithHostname:remoteHost.hostname
+                                  username:remoteHost.username
+                                      path:newPath];
 }
 
 - (BOOL)screenShouldSendReport {
