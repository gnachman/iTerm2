//
//  TmuxController.m
//  iTerm
//
//  Created by George Nachman on 11/27/11.
//

#import "TmuxController.h"
#import "TmuxGateway.h"
#import "TSVParser.h"
#import "PseudoTerminal.h"
#import "iTermController.h"
#import "TmuxWindowOpener.h"
#import "PTYTab.h"
#import "PseudoTerminal.h"
#import "PTYTab.h"
#import "RegexKitLite.h"
#import "NSStringITerm.h"
#import "TmuxControllerRegistry.h"
#import "EquivalenceClassSet.h"
#import "TmuxDashboardController.h"
#import "PreferencePanel.h"

NSString *kTmuxControllerSessionsDidChange = @"kTmuxControllerSessionsDidChange";
NSString *kTmuxControllerDetachedNotification = @"kTmuxControllerDetachedNotification";
NSString *kTmuxControllerWindowsChangeNotification = @"kTmuxControllerWindowsChangeNotification";
NSString *kTmuxControllerWindowWasRenamed = @"kTmuxControllerWindowWasRenamed";
NSString *kTmuxControllerWindowDidOpen = @"kTmuxControllerWindowDidOpen";
NSString *kTmuxControllerAttachedSessionDidChange = @"kTmuxControllerAttachedSessionDidChange";
NSString *kTmuxControllerWindowDidClose = @"kTmuxControllerWindowDidClose";

static NSString *kListWindowsFormat = @"\"#{session_name}\t#{window_id}\t"
    "#{window_name}\t"
    "#{window_width}\t#{window_height}\t"
    "#{window_layout}\t"
    "#{?window_active,1,0}\"";

@interface TmuxController (Private)

- (int)windowIdFromString:(NSString *)s;
- (void)retainWindow:(int)window withTab:(PTYTab *)tab;
- (void)releaseWindow:(int)window;
- (void)closeAllPanes;
- (void)windowDidOpen:(NSNumber *)windowIndex;
- (void)listSessions;

@end

@implementation TmuxController

@synthesize gateway = gateway_;
@synthesize windowPositions = windowPositions_;
@synthesize sessionName = sessionName_;
@synthesize sessions = sessions_;
@synthesize ambiguousIsDoubleWidth = ambiguousIsDoubleWidth_;

- (id)initWithGateway:(TmuxGateway *)gateway
{
    self = [super init];
    if (self) {
        gateway_ = [gateway retain];
        windowPanes_ = [[NSMutableDictionary alloc] init];
        windows_ = [[NSMutableDictionary alloc] init];
        windowPositions_ = [[NSMutableDictionary alloc] init];
        origins_ = [[NSMutableDictionary alloc] init];
        pendingWindowOpens_ = [[NSMutableSet alloc] init];
		hiddenWindows_ = [[NSMutableSet alloc] init];
        [[TmuxControllerRegistry sharedInstance] setController:self
                                                     forClient:@""];  // Set a proper client name
    }
    return self;
}

- (void)dealloc
{
    [[TmuxControllerRegistry sharedInstance] setController:nil
                                                 forClient:@""];  // Set a proper client name
    [gateway_ release];
    [windowPanes_ release];
    [windows_ release];
    [windowPositions_ release];
    [origins_ release];
    [pendingWindowOpens_ release];
    [affinities_ release];
    [lastSaveAffinityCommand_ release];
	[hiddenWindows_ release];
	[lastOrigins_ release];
    [super dealloc];
}

- (void)openWindowWithIndex:(int)windowIndex
                       name:(NSString *)name
                       size:(NSSize)size
                     layout:(NSString *)layout
                 affinities:(NSArray *)affinities
{
    NSNumber *n = [NSNumber numberWithInt:windowIndex];
    if ([pendingWindowOpens_ containsObject:n]) {
        return;
    }
    for (NSString *a in affinities) {
        [affinities_ setValue:a
				 equalToValue:[NSString stringWithInt:windowIndex]];
    }
    [pendingWindowOpens_ addObject:n];
    TmuxWindowOpener *windowOpener = [TmuxWindowOpener windowOpener];
    windowOpener.ambiguousIsDoubleWidth = ambiguousIsDoubleWidth_;
    windowOpener.windowIndex = windowIndex;
    windowOpener.name = name;
    windowOpener.size = size;
    windowOpener.layout = layout;
    windowOpener.maxHistory =
		MAX([[gateway_ delegate] tmuxBookmarkSize].height,
			[[gateway_ delegate] tmuxNumHistoryLinesInBookmark]);
    windowOpener.controller = self;
    windowOpener.gateway = gateway_;
    windowOpener.target = self;
    windowOpener.selector = @selector(windowDidOpen:);
    [windowOpener openWindows:YES];
}

- (void)addAffinityBetweenPane:(int)windowPane
                   andTerminal:(PseudoTerminal *)term {
    [affinities_ setValue:[[NSNumber numberWithInt:windowPane] stringValue]
             equalToValue:[term terminalGuid]];
}

- (void)setLayoutInTab:(PTYTab *)tab
                toLayout:(NSString *)layout
{
    TmuxWindowOpener *windowOpener = [TmuxWindowOpener windowOpener];
    windowOpener.ambiguousIsDoubleWidth = ambiguousIsDoubleWidth_;
    windowOpener.layout = layout;
    windowOpener.maxHistory =
		MAX([[gateway_ delegate] tmuxBookmarkSize].height,
			[[gateway_ delegate] tmuxNumHistoryLinesInBookmark]);
    windowOpener.controller = self;
    windowOpener.gateway = gateway_;
    windowOpener.windowIndex = [tab tmuxWindow];
    windowOpener.target = self;
    windowOpener.selector = @selector(windowDidOpen:);
    [windowOpener updateLayoutInTab:tab];
}

- (void)sessionChangedTo:(NSString *)newSessionName sessionId:(int)sessionid {
    self.sessionName = newSessionName;
    sessionId_ = sessionid;
    [self closeAllPanes];
    [self openWindowsInitial];
    [[NSNotificationCenter defaultCenter] postNotificationName:kTmuxControllerAttachedSessionDidChange
                                                        object:nil];
}

- (void)sessionsChanged
{
    [self listSessions];
}

- (void)sessionRenamedTo:(NSString *)newName
{
    self.sessionName = newName;
}

- (void)windowWasRenamedWithId:(int)wid to:(NSString *)newName
{
    [[NSNotificationCenter defaultCenter] postNotificationName:kTmuxControllerWindowWasRenamed
                                                        object:[NSArray arrayWithObjects:
                                                                [NSNumber numberWithInt:wid],
                                                                newName,
                                                                nil]];
}

- (void)windowsChanged
{
    [[NSNotificationCenter defaultCenter]  postNotificationName:kTmuxControllerWindowsChangeNotification
                                                         object:self];
}

- (NSArray *)listWindowFields
{
    return [NSArray arrayWithObjects:@"session_name", @"window_id",
            @"window_name", @"window_width", @"window_height",
            @"window_layout", @"window_active", nil];

}

- (NSArray *)savedAffinitiesForWindow:(int)wid
{
    return [affinities_ valuesEqualTo:[NSString stringWithInt:wid]];
}

- (void)initialListWindowsResponse:(NSString *)response
{
    TSVDocument *doc = [response tsvDocumentWithFields:[self listWindowFields]];
    if (!doc) {
        [gateway_ abortWithErrorMessage:[NSString stringWithFormat:@"Bad response for initial list windows request: %@", response]];
        return;
    }
	NSMutableArray *windowsToOpen = [NSMutableArray array];
	BOOL haveHidden = NO;
	NSNumber *newWindowAffinity = nil;
	BOOL newWindowsInTabs =
		[[PreferencePanel sharedInstance] openTmuxWindowsIn] == OPEN_TMUX_WINDOWS_IN_TABS;
    for (NSArray *record in doc.records) {
        int wid = [self windowIdFromString:[doc valueInRecord:record forField:@"window_id"]];
		if (hiddenWindows_ && [hiddenWindows_ containsObject:[NSNumber numberWithInt:wid]]) {
			NSLog(@"Don't open window %d because it was saved hidden.", wid);
			haveHidden = YES;
			// Let the user know something is up.
			continue;
		}
		NSNumber *n = [NSNumber numberWithInt:wid];
		if (![affinities_ valuesEqualTo:[n stringValue]] && newWindowsInTabs) {
			// Create an equivalence class of all unrecognied windows to each other.
			if (!newWindowAffinity) {
				newWindowAffinity = n;
			} else {
			  [affinities_ setValue:[n stringValue]
					   equalToValue:[newWindowAffinity stringValue]];
			}
		}
		[windowsToOpen addObject:record];
	}
	if (windowsToOpen.count > [[PreferencePanel sharedInstance] tmuxDashboardLimit]) {
		haveHidden = YES;
		[windowsToOpen removeAllObjects];
	}
	if (haveHidden) {
		[[TmuxDashboardController sharedInstance] showWindow:nil];
		[[[TmuxDashboardController sharedInstance] window] makeKeyAndOrderFront:nil];
	}
	for (NSArray *record in windowsToOpen) {
        int wid = [self windowIdFromString:[doc valueInRecord:record forField:@"window_id"]];
        [self openWindowWithIndex:wid
                             name:[doc valueInRecord:record forField:@"window_name"]
                             size:NSMakeSize([[doc valueInRecord:record forField:@"window_width"] intValue],
                                             [[doc valueInRecord:record forField:@"window_height"] intValue])
                           layout:[doc valueInRecord:record forField:@"window_layout"]
                       affinities:[self savedAffinitiesForWindow:wid]];
    }
}

- (void)openWindowsInitial
{
	NSSize size = [[gateway_ delegate] tmuxBookmarkSize];
    NSString *setSizeCommand = [NSString stringWithFormat:@"refresh-client -C %d,%d",
								   (int)size.width, (int)size.height];
    NSString *listWindowsCommand = [NSString stringWithFormat:@"list-windows -F %@", kListWindowsFormat];
    NSString *listSessionsCommand = @"list-sessions -F \"#{session_name}\"";
<<<<<<< HEAD
    NSString *getAffinitiesCommand = [NSString stringWithFormat:@"show -v -q -t %d @affinities", sessionId_];
    NSString *getOriginsCommand = [NSString stringWithFormat:@"show -v -q -t %d @origins", sessionId_];
    NSString *getHiddenWindowsCommand = [NSString stringWithFormat:@"show -v -q -t %d @hidden", sessionId_];
=======
    NSString *getAffinitiesCommand = [NSString stringWithFormat:@"show -v -q -t $%d @affinities", sessionId_];
    NSString *getOriginsCommand = [NSString stringWithFormat:@"show -v -q -t $%d @origins", sessionId_];
    NSString *getHiddenWindowsCommand = [NSString stringWithFormat:@"show -v -q -t $%d @hidden", sessionId_];
>>>>>>> 06712c85
    NSArray *commands = [NSArray arrayWithObjects:
                         [gateway_ dictionaryForCommand:setSizeCommand
                                         responseTarget:nil
									   responseSelector:nil
                                         responseObject:nil
                                        toleratesErrors:NO],
                         [gateway_ dictionaryForCommand:getHiddenWindowsCommand
                                         responseTarget:self
									   responseSelector:@selector(getHiddenWindowsResponse:)
                                         responseObject:nil
                                        toleratesErrors:YES],
                         [gateway_ dictionaryForCommand:getAffinitiesCommand
                                         responseTarget:self
                                       responseSelector:@selector(getAffinitiesResponse:)
                                         responseObject:nil
                                        toleratesErrors:YES],
                         [gateway_ dictionaryForCommand:getOriginsCommand
                                         responseTarget:self
                                       responseSelector:@selector(getOriginsResponse:)
                                         responseObject:nil
                                        toleratesErrors:YES],
                         [gateway_ dictionaryForCommand:listSessionsCommand
                                         responseTarget:self
                                       responseSelector:@selector(listSessionsResponse:)
                                         responseObject:nil
                                        toleratesErrors:NO],
                         [gateway_ dictionaryForCommand:listWindowsCommand
                                         responseTarget:self
                                       responseSelector:@selector(initialListWindowsResponse:)
                                         responseObject:nil
                                        toleratesErrors:NO],
                         nil];
    [gateway_ sendCommandList:commands];
}

- (NSNumber *)_keyForWindowPane:(int)windowPane
{
    return [NSNumber numberWithInt:windowPane];
}

- (PTYSession *)sessionForWindowPane:(int)windowPane
{
    return [windowPanes_ objectForKey:[self _keyForWindowPane:windowPane]];
}

- (void)registerSession:(PTYSession *)aSession
               withPane:(int)windowPane
               inWindow:(int)window
{
    [self retainWindow:window withTab:[aSession tab]];
    [windowPanes_ setObject:aSession forKey:[self _keyForWindowPane:windowPane]];
}

- (void)deregisterWindow:(int)window windowPane:(int)windowPane
{
    [self releaseWindow:window];
    [windowPanes_ removeObjectForKey:[self _keyForWindowPane:windowPane]];
}

- (PTYTab *)window:(int)window
{
    return [[windows_ objectForKey:[NSNumber numberWithInt:window]] objectAtIndex:0];
}

- (BOOL)isAttached
{
    return !detached_;
}

- (void)requestDetach
{
    [self.gateway detach];
}

- (void)detach
{
    detached_ = YES;
    [self closeAllPanes];
    [gateway_ release];
    gateway_ = nil;
    [[NSNotificationCenter defaultCenter] postNotificationName:kTmuxControllerDetachedNotification
                                                        object:self];
}

- (BOOL)windowDidResize:(PseudoTerminal *)term
{
    NSSize size = [term tmuxCompatibleSize];
    if (size.width == 0 || size.height == 0) {
        // After the last session closes a size of 0 is reported.
        return YES;
    }
    if (NSEqualSizes(size, lastSize_)) {
        return NO;
    }
    [self setClientSize:size];
    return YES;
}

- (void)fitLayoutToWindows
{
    if (!windows_.count) {
        return;
    }
    NSSize minSize = NSMakeSize(INFINITY, INFINITY);
    for (id windowKey in windows_) {
        PTYTab *tab = [[windows_ objectForKey:windowKey] objectAtIndex:0];
        NSSize size = [tab maxTmuxSize];
        minSize.width = MIN(minSize.width, size.width);
        minSize.height = MIN(minSize.height, size.height);
    }
    if (minSize.width == 0 || minSize.height == 0) {
        // After the last session closes a size of 0 is reported.
        return;
    }
    if (NSEqualSizes(minSize, lastSize_)) {
        return;
    }
    [self setClientSize:minSize];
}

- (void)setClientSize:(NSSize)size
{
    assert(size.width > 0 && size.height > 0);
    lastSize_ = size;
    NSString *listStr = [NSString stringWithFormat:@"list-windows -F \"#{window_id} #{window_layout}\""];
    NSArray *commands = [NSArray arrayWithObjects:
                         [gateway_ dictionaryForCommand:[NSString stringWithFormat:@"refresh-client -C %d,%d",
                                                         (int)size.width, (int)size.height]
                                         responseTarget:nil
									   responseSelector:nil
                                         responseObject:nil
                                        toleratesErrors:NO],
                         [gateway_ dictionaryForCommand:listStr
                                         responseTarget:self
									   responseSelector:@selector(listWindowsResponse:)
                                         responseObject:nil
                                        toleratesErrors:NO],
                         nil];
    ++numOutstandingWindowResizes_;
    [gateway_ sendCommandList:commands];
}

- (BOOL)hasOutstandingWindowResize
{
    return numOutstandingWindowResizes_ > 0;
}

- (void)windowPane:(int)wp
         resizedBy:(int)amount
      horizontally:(BOOL)wasHorizontal
{
    NSString *dir;
    if (wasHorizontal) {
        if (amount > 0) {
            dir = @"R";
        } else {
            dir = @"L";
        }
    } else {
        if (amount > 0) {
            dir = @"D";
        } else {
            dir = @"U";
        }
    }
    NSString *resizeStr = [NSString stringWithFormat:@"resize-pane -%@ -t %%%d %d",
                           dir, wp, abs(amount)];
    NSString *listStr = [NSString stringWithFormat:@"list-windows -F \"#{window_id} #{window_layout}\""];
    NSArray *commands = [NSArray arrayWithObjects:
                         [gateway_ dictionaryForCommand:resizeStr
                                         responseTarget:nil
									   responseSelector:nil
                                         responseObject:nil
                                        toleratesErrors:NO],
                         [gateway_ dictionaryForCommand:listStr
                                         responseTarget:self
									   responseSelector:@selector(listWindowsResponse:)
                                         responseObject:nil
                                        toleratesErrors:NO],
                         nil];
    ++numOutstandingWindowResizes_;
    [gateway_ sendCommandList:commands];
}

// The splitVertically parameter uses the iTerm2 conventions.
- (void)splitWindowPane:(int)wp vertically:(BOOL)splitVertically
{
    // No need for a callback. We should get a layout-changed message and act on it.
    [gateway_ sendCommand:[NSString stringWithFormat:@"split-window -%@ -t %%%d", splitVertically ? @"h": @"v", wp]
           responseTarget:nil
         responseSelector:nil];
}

- (void)newWindowInSession:(NSString *)targetSession
       afterWindowWithName:(NSString *)predecessorWindow
{
    [gateway_ sendCommand:[NSString stringWithFormat:@"new-window -a -t \"%@:+\" -PF '#{window_id}'",
                           [targetSession stringByEscapingQuotes]]
           responseTarget:nil
         responseSelector:nil];
}

- (void)newWindowWithAffinity:(int)windowId
{
    if (windowId >= 0) {
        [gateway_ sendCommand:@"new-window -PF '#{window_id}'"
               responseTarget:self
             responseSelector:@selector(newWindowWithAffinityCreated:affinityWindow:)
               responseObject:[NSString stringWithInt:windowId]
              toleratesErrors:NO];
    } else {
        [gateway_ sendCommand:@"new-window -PF '#{window_id}'"
               responseTarget:self
             responseSelector:@selector(newWindowWithoutAffinityCreated:)
               responseObject:nil
              toleratesErrors:NO];
    }
}

- (void)movePane:(int)srcPane
        intoPane:(int)destPane
      isVertical:(BOOL)splitVertical
          before:(BOOL)addBefore
{
    [gateway_ sendCommand:[NSString stringWithFormat:@"move-pane -s %%%d -t %%%d %@%@",
                           srcPane, destPane, splitVertical ? @"-h" : @"-v",
                           addBefore ? @" -b" : @""]
           responseTarget:nil
         responseSelector:nil];
}

- (void)killWindowPane:(int)windowPane
{
    [gateway_ sendCommand:[NSString stringWithFormat:@"kill-pane -t %%%d", windowPane]
           responseTarget:nil
         responseSelector:nil];
}

- (void)unlinkWindowWithId:(int)windowId inSession:(NSString *)sessionName
{
    [gateway_ sendCommand:[NSString stringWithFormat:@"unlink-window -k -t \"%@:@%d\"",
                           [sessionName stringByEscapingQuotes],
                           windowId]
           responseTarget:nil
         responseSelector:nil];
}

- (void)renameWindowWithId:(int)windowId inSession:(NSString *)sessionName toName:(NSString *)newName
{
    [gateway_ sendCommand:[NSString stringWithFormat:@"rename-window -t \"%@:@%d\" \"%@\"", sessionName, windowId, newName]
           responseTarget:nil
         responseSelector:nil];
}

- (void)killWindow:(int)window
{
    [gateway_ sendCommand:[NSString stringWithFormat:@"kill-window -t @%d", window]
           responseTarget:nil
         responseSelector:nil];
}

- (void)breakOutWindowPane:(int)windowPane toPoint:(NSPoint)screenPoint
{
    [windowPositions_ setObject:[NSValue valueWithPoint:screenPoint]
                         forKey:[NSNumber numberWithInt:windowPane]];
    [gateway_ sendCommand:[NSString stringWithFormat:@"break-pane -t %%%d", windowPane]
           responseTarget:nil
         responseSelector:nil];
}

- (void)breakOutWindowPane:(int)windowPane toTabAside:(NSString *)sibling
{
    [gateway_ sendCommand:[NSString stringWithFormat:@"break-pane -P -F \"#{window_id}\" -t %%%d", windowPane]
           responseTarget:self
         responseSelector:@selector(windowPaneBrokeOutWithWindowId:setAffinityTo:)
           responseObject:sibling
          toleratesErrors:NO];
}

- (void)windowPaneBrokeOutWithWindowId:(NSString *)windowId
                         setAffinityTo:(NSString *)windowGuid
{
    if ([windowId hasPrefix:@"@"]) {
        windowId = [windowId substringFromIndex:1];
        [affinities_ setValue:windowGuid equalToValue:windowId];
    }
}

- (void)hideWindow:(int)windowId
{
	NSLog(@"hideWindow: Add these window IDS to hidden: %d", windowId);
	[hiddenWindows_ addObject:[NSNumber numberWithInt:windowId]];
	[self saveHiddenWindows];
    PTYTab *theTab = [self window:windowId];
    if (theTab) {
        [[theTab realParentWindow] closeTab:theTab soft:YES];
    }
}

- (void)openWindowWithId:(int)windowId
			  affinities:(NSArray *)affinities
			 intentional:(BOOL)intentional
{
	if (intentional) {
		NSLog(@"open intentional: Remove these window IDS to hidden: %d", windowId);
		[hiddenWindows_ removeObject:[NSNumber numberWithInt:windowId]];
		[self saveHiddenWindows];
	}
    // Get the window's basic info to prep the creation of a TmuxWindowOpener.
    [gateway_ sendCommand:[NSString stringWithFormat:@"display -p -F %@ -t @%d",
                           kListWindowsFormat, windowId]
           responseTarget:self
         responseSelector:@selector(listedWindowsToOpenOne:forWindowIdAndAffinities:)
           responseObject:[NSArray arrayWithObjects:[NSNumber numberWithInt:windowId],
                           affinities,
                           nil]
          toleratesErrors:NO];
}

- (void)openWindowWithId:(int)windowId
			 intentional:(BOOL)intentional
{
	[self openWindowWithId:windowId affinities:[NSArray array] intentional:intentional];
}

- (void)linkWindowId:(int)windowId
           inSession:(NSString *)sessionName
           toSession:(NSString *)targetSession
{
    [gateway_ sendCommand:[NSString stringWithFormat:@"link-window -s \"%@:@%d\" -t \"%@:+\"",
                           sessionName, windowId, targetSession, windowId]
           responseTarget:nil
         responseSelector:nil];
}

// Find a position for any key in panes and remove all entries with keys in panes.
- (NSValue *)positionForWindowWithPanes:(NSArray *)panes
{
    NSValue *pos = nil;
    for (NSNumber *n in panes) {
        pos = [windowPositions_ objectForKey:n];
        if (pos) {
            [[pos retain] autorelease];
            break;
        }
    }
    [windowPositions_ removeObjectsForKeys:panes];
    return pos;
}

- (void)renameSession:(NSString *)oldName to:(NSString *)newName
{
    NSString *renameCommand = [NSString stringWithFormat:@"rename-session -t \"%@\" \"%@\"",
                               [oldName stringByEscapingQuotes],
                               [newName stringByEscapingQuotes]];
    [gateway_ sendCommand:renameCommand responseTarget:nil responseSelector:nil];
}

- (void)killSession:(NSString *)sessionName
{
    NSString *killCommand = [NSString stringWithFormat:@"kill-session -t \"%@\"",
                                [sessionName stringByEscapingQuotes]];
    [gateway_ sendCommand:killCommand responseTarget:nil responseSelector:nil];
}

- (void)addSessionWithName:(NSString *)sessionName
{
    NSString *attachCommand = [NSString stringWithFormat:@"new-session -s \"%@\"",
                               [sessionName stringByEscapingQuotes]];
    [gateway_ sendCommand:attachCommand
           responseTarget:nil
         responseSelector:nil];
}

- (void)attachToSession:(NSString *)sessionName
{
    NSString *attachCommand = [NSString stringWithFormat:@"attach-session -t \"%@\"",
                             [sessionName stringByEscapingQuotes]];
    [gateway_ sendCommand:attachCommand
           responseTarget:nil
         responseSelector:nil];
}

- (void)listWindowsInSession:(NSString *)sessionName
                      target:(id)target
                    selector:(SEL)selector
                      object:(id)object
{
    NSString *listWindowsCommand = [NSString stringWithFormat:@"list-windows -F %@ -t \"%@\"",
                                    kListWindowsFormat, sessionName];
    [gateway_ sendCommand:listWindowsCommand
           responseTarget:self
         responseSelector:@selector(didListWindows:userData:)
           responseObject:[NSArray arrayWithObjects:object,
                           NSStringFromSelector(selector),
                           target,
                           nil]
          toleratesErrors:YES];  // Tolerates errors because the session may have been detached while the command was on the wire, and this command is called automatically.
}

- (void)saveHiddenWindows
{
	NSString *hidden = [[hiddenWindows_ allObjects] componentsJoinedByString:@","];
	NSString *command = [NSString stringWithFormat:
		@"set -t $%d @hidden \"%@\"",
		sessionId_, hidden];
	[gateway_ sendCommand:command
		   responseTarget:nil
		 responseSelector:nil
		   responseObject:nil
          toleratesErrors:NO];
}

- (void)saveWindowOrigins
{
	if (haveOutstandingSaveWindowOrigins_) {
		windowOriginsDirty_ = YES;
		return;
	}
	windowOriginsDirty_ = NO;
    if (pendingWindowOpens_.count) {
        return;
    }
	[self saveAffinities];  // Make sure the equivalence classes are up to date.
	NSMutableArray *maps = [NSMutableArray array];
	for (NSSet *c in [affinities_ classes]) {
		// temp will hold an array of tmux window IDs as strings, excluding
		// placeholders and pty guids.
		NSMutableArray *temp = [NSMutableArray array];
		PTYTab *tab = nil;
		for (NSString *wid in c) {
			if (![wid hasPrefix:@"pty-"] && ![wid hasSuffix:@"_ph"]) {
				if (!tab) {
					tab = [self window:[wid intValue]];
				}
				[temp addObject:wid];
			}
		}
		NSString *windowIds = [temp componentsJoinedByString:@","];
		if (tab) {
			PseudoTerminal *term = [tab realParentWindow];
			NSPoint origin = [[term window] frame].origin;
			[maps addObject:[NSString stringWithFormat:@"%@:%d,%d", windowIds,
				(int)origin.x, (int)origin.y]];
		}
	}
	NSString *enc = [maps componentsJoinedByString:@" "];
	NSString *command = [NSString stringWithFormat:@"set -t $%d @origins \"%@\"",
			 sessionId_, [enc stringByEscapingQuotes]];
	if (!lastOrigins_ || ![command isEqualToString:lastOrigins_]) {
		[lastOrigins_ release];
		lastOrigins_ = [command copy];
		haveOutstandingSaveWindowOrigins_ = YES;
		[gateway_ sendCommand:command
			   responseTarget:self
			 responseSelector:@selector(saveWindowOriginsResponse:)];
	}

}

- (void)saveWindowOriginsResponse:(NSString *)response
{
	haveOutstandingSaveWindowOrigins_ = NO;
	if (windowOriginsDirty_) {
		[self saveWindowOrigins];
	}
}

- (void)saveAffinities
{
    if (pendingWindowOpens_.count) {
        return;
    }
    iTermController *cont = [iTermController sharedInstance];
    NSArray *terminals = [cont terminals];
    NSMutableArray *affinities = [NSMutableArray array];
    for (PseudoTerminal *term in terminals) {
        NSMutableArray *siblings = [NSMutableArray array];
        for (PTYTab *aTab in [term tabs]) {
            if ([aTab isTmuxTab] && [aTab tmuxController] == self) {
                NSString *n = [NSString stringWithFormat:@"%d", (int) [aTab tmuxWindow]];
                [siblings addObject:n];
            }
        }
		if ([term terminalGuid]) {
			[siblings addObject:[term terminalGuid]];
		}
        if (siblings.count > 0) {
            [affinities addObject:[siblings componentsJoinedByString:@","]];
		}
    }
    NSString *arg = [affinities componentsJoinedByString:@" "];
    NSString *command = [NSString stringWithFormat:@"set -t $%d @affinities \"%@\"",
                         sessionId_, [arg stringByEscapingQuotes]];
    if ([command isEqualToString:lastSaveAffinityCommand_]) {
        return;
    }
    [lastSaveAffinityCommand_ release];
    lastSaveAffinityCommand_ = [command retain];
    [gateway_ sendCommand:command responseTarget:nil responseSelector:nil];
}

- (PseudoTerminal *)terminalWithGuid:(NSString *)guid
{
	for (PseudoTerminal *term in [[iTermController sharedInstance] terminals]) {
		if ([[term terminalGuid] isEqualToString:guid]) {
			return term;
		}
	}
	return nil;
}

- (PseudoTerminal *)windowWithAffinityForWindowId:(int)wid
{
    for (NSString *n in [self savedAffinitiesForWindow:wid]) {
		if ([n hasPrefix:@"pty-"]) {
			PseudoTerminal *term = [self terminalWithGuid:n];
			if (term) {
				return term;
			}
		} else if (![n hasSuffix:@"_ph"]) {
			PTYTab *tab = [self window:[n intValue]];
			if (tab) {
				return [tab realParentWindow];
			}
		}
    }
    return nil;
}

- (void)changeWindow:(int)window tabTo:(PTYTab *)tab
{
    NSNumber *k = [NSNumber numberWithInt:window];
    NSMutableArray *entry = [windows_ objectForKey:k];
    if (entry) {
        [entry replaceObjectAtIndex:0
						 withObject:tab];
	}
}

@end

@implementation TmuxController (Private)

- (int)windowIdFromString:(NSString *)s
{
    if (s.length < 2 || [s characterAtIndex:0] != '@') {
        return -1;
    }
    return [[s substringFromIndex:1] intValue];
}

- (void)didListWindows:(NSString *)response userData:(NSArray *)userData
{
    if (!response) {
        // In case of error.
        response = @"";
    }
    TSVDocument *doc = [response tsvDocumentWithFields:[self listWindowFields]];
    id object = [userData objectAtIndex:0];
    SEL selector = NSSelectorFromString([userData objectAtIndex:1]);
    id target = [userData objectAtIndex:2];
    [target performSelector:selector withObject:doc withObject:object];
}

- (void)getHiddenWindowsResponse:(NSString *)response
{
<<<<<<< HEAD
	[hiddenWindows_ removeAllObjects];
    if ([response length] > 0) {
        NSArray *windowIds = [response componentsSeparatedByString:@","];
        NSLog(@"getHiddneWindowsResponse: Add these window IDS to hidden: %@", windowIds);
        for (NSString *wid in windowIds) {
            [hiddenWindows_ addObject:[NSNumber numberWithInt:[wid intValue]]];
        }
=======
    NSArray *windowIds = [response componentsSeparatedByString:@","];
    [hiddenWindows_ removeAllObjects];
    NSLog(@"getHiddneWindowsResponse: Add these window IDS to hidden: %@", windowIds);
    if ([response length] == 0) {
        return;
    }
    for (NSString *wid in windowIds) {
        [hiddenWindows_ addObject:[NSNumber numberWithInt:[wid intValue]]];
>>>>>>> 06712c85
    }
}

- (void)getAffinitiesResponse:(NSString *)result
{
    // Replace the existing equivalence classes with those defined by the
    // affinity response.
    // For example "1,2,3 4,5,6" has two equivalence classes.
    // 1=2=3 and 4=5=6.
    NSArray *affinities = [result componentsSeparatedByString:@" "];
    [affinities_ release];
    affinities_ = [[EquivalenceClassSet alloc] init];

<<<<<<< HEAD
    if ([result length] > 0) {
        for (NSString *affset in affinities) {
            NSArray *siblings = [affset componentsSeparatedByString:@","];
            NSString *exemplar = [siblings lastObject];
            if (siblings.count == 1) {
                // This is a wee hack. If a tmux Window is in a native window with one tab
                // then create an equivalence class containing only (wid, wid+"_ph"). ph=placeholder
                // We'll never see a window id that's negative, but the equivalence
                // class's existance signals not to apply the default mode for
                // unrecognized windows.
                exemplar = [exemplar stringByAppendingString:@"_ph"];
            }
            for (NSString *widString in siblings) {
                if (![widString isEqualToString:exemplar]) {
                    [affinities_ setValue:widString
                             equalToValue:exemplar];
                }
=======
    if (![result length]) {
        return;
    }

    for (NSString *affset in affinities) {
        NSArray *siblings = [affset componentsSeparatedByString:@","];
        NSString *exemplar = [siblings lastObject];
        if (siblings.count == 1) {
            // This is a wee hack. If a tmux Window is in a native window with one tab
            // then create an equivalence class containing only (wid, wid+"_ph"). ph=placeholder
            // We'll never see a window id that's negative, but the equivalence
            // class's existance signals not to apply the default mode for
            // unrecognized windows.
            exemplar = [exemplar stringByAppendingString:@"_ph"];
        }
        for (NSString *widString in siblings) {
            if (![widString isEqualToString:exemplar]) {
                [affinities_ setValue:widString
                         equalToValue:exemplar];
>>>>>>> 06712c85
            }
        }
    }
}

- (void)getOriginsResponse:(NSString *)result
{
<<<<<<< HEAD
	[origins_ removeAllObjects];
    if ([result length] > 0) {
        NSArray *windows = [result componentsSeparatedByString:@" "];
        for (NSString *wstr in windows) {
            NSArray *tuple = [wstr componentsSeparatedByString:@":"];
            if (tuple.count != 2) {
                continue;
            }
            NSString *windowsStr = [tuple objectAtIndex:0];
            NSString *coords = [tuple objectAtIndex:1];
            NSArray *windowIds = [windowsStr componentsSeparatedByString:@","];
            NSArray *xy = [coords componentsSeparatedByString:@","];
            if (xy.count != 2) {
                continue;
            }
            NSPoint origin = NSMakePoint([[xy objectAtIndex:0] intValue],
                                         [[xy objectAtIndex:1] intValue]);
            for (NSString *wid in windowIds) {
                [origins_ setObject:[NSValue valueWithPoint:origin]
                             forKey:[NSNumber numberWithInt:[wid intValue]]];
            }
=======
    if (![result length]) {
        return;
    }
    NSArray *windows = [result componentsSeparatedByString:@" "];
    [origins_ removeAllObjects];
    for (NSString *wstr in windows) {
        NSArray *tuple = [wstr componentsSeparatedByString:@":"];
        if (tuple.count != 2) {
            continue;
        }
        NSString *windowsStr = [tuple objectAtIndex:0];
        NSString *coords = [tuple objectAtIndex:1];
        NSArray *windowIds = [windowsStr componentsSeparatedByString:@","];
        NSArray *xy = [coords componentsSeparatedByString:@","];
        if (xy.count != 2) {
            continue;
        }
        NSPoint origin = NSMakePoint([[xy objectAtIndex:0] intValue],
                                     [[xy objectAtIndex:1] intValue]);
        for (NSString *wid in windowIds) {
            [origins_ setObject:[NSValue valueWithPoint:origin]
                         forKey:[NSNumber numberWithInt:[wid intValue]]];
>>>>>>> 06712c85
        }
    }
}

- (void)listSessionsResponse:(NSString *)result
{
    self.sessions = [result componentsSeparatedByRegex:@"\n"];
    [[NSNotificationCenter defaultCenter] postNotificationName:kTmuxControllerSessionsDidChange
                                                        object:self.sessions];
}

- (void)listedWindowsToOpenOne:(NSString *)response forWindowIdAndAffinities:(NSArray *)values
{
    NSNumber *windowId = [values objectAtIndex:0];
    NSArray *affinities = [values objectAtIndex:1];
    TSVDocument *doc = [response tsvDocumentWithFields:[self listWindowFields]];
    if (!doc) {
        [gateway_ abortWithErrorMessage:[NSString stringWithFormat:@"Bad response for list windows request: %@",
                                         response]];
        return;
    }
    for (NSArray *record in doc.records) {
        NSString *recordWindowId = [doc valueInRecord:record forField:@"window_id"];
        if ([self windowIdFromString:recordWindowId] == [windowId intValue]) {
            [self openWindowWithIndex:[self windowIdFromString:[doc valueInRecord:record forField:@"window_id"]]
                                 name:[doc valueInRecord:record forField:@"window_name"]
                                 size:NSMakeSize([[doc valueInRecord:record forField:@"window_width"] intValue],
                                                 [[doc valueInRecord:record forField:@"window_height"] intValue])
                               layout:[doc valueInRecord:record forField:@"window_layout"]
                           affinities:affinities];
        }
    }
}

// When an iTerm2 window is resized, a control -s client-size w,h
// command is sent. It responds with new layouts for all the windows in the
// client's session. Update the layouts for the affected tabs.
- (void)listWindowsResponse:(NSString *)response
{
    --numOutstandingWindowResizes_;
    if (numOutstandingWindowResizes_ > 0) {
        return;
    }
    NSArray *layoutStrings = [response componentsSeparatedByString:@"\n"];
    for (NSString *layoutString in layoutStrings) {
        NSArray *components = [layoutString captureComponentsMatchedByRegex:@"^@([0-9]+) (.*)"];
        if ([components count] != 3) {
            NSLog(@"Bogus layout string: \"%@\"", layoutString);
        } else {
            int window = [[components objectAtIndex:1] intValue];
            NSString *layout = [components objectAtIndex:2];
            PTYTab *tab = [self window:window];
            if (tab) {
                [[gateway_ delegate] tmuxUpdateLayoutForWindow:window
                                                        layout:layout];
            }
        }
    }
}

- (void)retainWindow:(int)window withTab:(PTYTab *)tab
{
    NSNumber *k = [NSNumber numberWithInt:window];
    NSMutableArray *entry = [windows_ objectForKey:k];
	BOOL notify = NO;
    if (entry) {
        NSNumber *refcount = [entry objectAtIndex:1];
        [entry replaceObjectAtIndex:1 withObject:[NSNumber numberWithInt:[refcount intValue] + 1]];
    } else {
        entry = [NSMutableArray arrayWithObjects:tab, [NSNumber numberWithInt:1], nil];
		notify = YES;
    }
    [windows_ setObject:entry forKey:k];
	if (notify) {
		[[NSNotificationCenter defaultCenter] postNotificationName:kTmuxControllerWindowDidOpen
															object:nil];
	}
}

- (void)releaseWindow:(int)window
{
    NSNumber *k = [NSNumber numberWithInt:window];
    NSMutableArray *entry = [windows_ objectForKey:k];
    NSNumber *refcount = [entry objectAtIndex:1];
    refcount = [NSNumber numberWithInt:[refcount intValue] - 1];
    if ([refcount intValue]) {
        [entry replaceObjectAtIndex:1 withObject:refcount];
        [windows_ setObject:entry forKey:k];
    } else {
        [[NSNotificationCenter defaultCenter] postNotificationName:kTmuxControllerWindowDidClose
                                                            object:nil];
        [windows_ removeObjectForKey:k];
    }
}

- (void)newWindowWithoutAffinityCreated:(NSString *)responseStr
{
    [affinities_ removeValue:[NSString stringWithInt:[responseStr intValue]]];
}

- (void)newWindowWithAffinityCreated:(NSString *)responseStr
					  affinityWindow:(NSString  *)affinityWindow
{
    if ([responseStr hasPrefix:@"@"]) {
        [affinities_ setValue:[NSString stringWithInt:[[responseStr substringFromIndex:1] intValue]]
                 equalToValue:affinityWindow];
    } else {
        NSLog(@"Response to new-window doesn't look like a window id: \"%@\"", responseStr);
    }
}

- (void)closeAllPanes
{
    // Close all sessions. Iterate over a copy of windowPanes_ because the loop
    // body modifies it by closing sessions.
    for (NSString *key in [[windowPanes_ copy] autorelease]) {
        PTYSession *session = [windowPanes_ objectForKey:key];
        [[[session tab] realParentWindow] softCloseSession:session];
    }

    // Clean up all state to avoid trying to reuse it.
    [windowPanes_ removeAllObjects];
}

- (void)listSessions
{
    NSString *listSessionsCommand = @"list-sessions -F \"#{session_name}\"";
    [gateway_ sendCommand:listSessionsCommand
           responseTarget:self
         responseSelector:@selector(listSessionsResponse:)];
}

- (void)windowDidOpen:(NSNumber *)windowIndex
{
    [pendingWindowOpens_ removeObject:windowIndex];
    [[NSNotificationCenter defaultCenter] postNotificationName:kTmuxControllerWindowDidOpen
                                                        object:nil];
	PTYTab *tab = [self window:[windowIndex intValue]];
	PseudoTerminal *term = [tab realParentWindow];
	NSValue *p = [origins_ objectForKey:windowIndex];
	if (term && p && !![term anyFullScreen]) {
		[[term window] setFrameOrigin:[p pointValue]];
	}
    [self saveAffinities];
}

@end<|MERGE_RESOLUTION|>--- conflicted
+++ resolved
@@ -247,15 +247,9 @@
 								   (int)size.width, (int)size.height];
     NSString *listWindowsCommand = [NSString stringWithFormat:@"list-windows -F %@", kListWindowsFormat];
     NSString *listSessionsCommand = @"list-sessions -F \"#{session_name}\"";
-<<<<<<< HEAD
-    NSString *getAffinitiesCommand = [NSString stringWithFormat:@"show -v -q -t %d @affinities", sessionId_];
-    NSString *getOriginsCommand = [NSString stringWithFormat:@"show -v -q -t %d @origins", sessionId_];
-    NSString *getHiddenWindowsCommand = [NSString stringWithFormat:@"show -v -q -t %d @hidden", sessionId_];
-=======
     NSString *getAffinitiesCommand = [NSString stringWithFormat:@"show -v -q -t $%d @affinities", sessionId_];
     NSString *getOriginsCommand = [NSString stringWithFormat:@"show -v -q -t $%d @origins", sessionId_];
     NSString *getHiddenWindowsCommand = [NSString stringWithFormat:@"show -v -q -t $%d @hidden", sessionId_];
->>>>>>> 06712c85
     NSArray *commands = [NSArray arrayWithObjects:
                          [gateway_ dictionaryForCommand:setSizeCommand
                                          responseTarget:nil
@@ -823,7 +817,6 @@
 
 - (void)getHiddenWindowsResponse:(NSString *)response
 {
-<<<<<<< HEAD
 	[hiddenWindows_ removeAllObjects];
     if ([response length] > 0) {
         NSArray *windowIds = [response componentsSeparatedByString:@","];
@@ -831,16 +824,6 @@
         for (NSString *wid in windowIds) {
             [hiddenWindows_ addObject:[NSNumber numberWithInt:[wid intValue]]];
         }
-=======
-    NSArray *windowIds = [response componentsSeparatedByString:@","];
-    [hiddenWindows_ removeAllObjects];
-    NSLog(@"getHiddneWindowsResponse: Add these window IDS to hidden: %@", windowIds);
-    if ([response length] == 0) {
-        return;
-    }
-    for (NSString *wid in windowIds) {
-        [hiddenWindows_ addObject:[NSNumber numberWithInt:[wid intValue]]];
->>>>>>> 06712c85
     }
 }
 
@@ -854,25 +837,6 @@
     [affinities_ release];
     affinities_ = [[EquivalenceClassSet alloc] init];
 
-<<<<<<< HEAD
-    if ([result length] > 0) {
-        for (NSString *affset in affinities) {
-            NSArray *siblings = [affset componentsSeparatedByString:@","];
-            NSString *exemplar = [siblings lastObject];
-            if (siblings.count == 1) {
-                // This is a wee hack. If a tmux Window is in a native window with one tab
-                // then create an equivalence class containing only (wid, wid+"_ph"). ph=placeholder
-                // We'll never see a window id that's negative, but the equivalence
-                // class's existance signals not to apply the default mode for
-                // unrecognized windows.
-                exemplar = [exemplar stringByAppendingString:@"_ph"];
-            }
-            for (NSString *widString in siblings) {
-                if (![widString isEqualToString:exemplar]) {
-                    [affinities_ setValue:widString
-                             equalToValue:exemplar];
-                }
-=======
     if (![result length]) {
         return;
     }
@@ -892,7 +856,6 @@
             if (![widString isEqualToString:exemplar]) {
                 [affinities_ setValue:widString
                          equalToValue:exemplar];
->>>>>>> 06712c85
             }
         }
     }
@@ -900,7 +863,6 @@
 
 - (void)getOriginsResponse:(NSString *)result
 {
-<<<<<<< HEAD
 	[origins_ removeAllObjects];
     if ([result length] > 0) {
         NSArray *windows = [result componentsSeparatedByString:@" "];
@@ -922,30 +884,6 @@
                 [origins_ setObject:[NSValue valueWithPoint:origin]
                              forKey:[NSNumber numberWithInt:[wid intValue]]];
             }
-=======
-    if (![result length]) {
-        return;
-    }
-    NSArray *windows = [result componentsSeparatedByString:@" "];
-    [origins_ removeAllObjects];
-    for (NSString *wstr in windows) {
-        NSArray *tuple = [wstr componentsSeparatedByString:@":"];
-        if (tuple.count != 2) {
-            continue;
-        }
-        NSString *windowsStr = [tuple objectAtIndex:0];
-        NSString *coords = [tuple objectAtIndex:1];
-        NSArray *windowIds = [windowsStr componentsSeparatedByString:@","];
-        NSArray *xy = [coords componentsSeparatedByString:@","];
-        if (xy.count != 2) {
-            continue;
-        }
-        NSPoint origin = NSMakePoint([[xy objectAtIndex:0] intValue],
-                                     [[xy objectAtIndex:1] intValue]);
-        for (NSString *wid in windowIds) {
-            [origins_ setObject:[NSValue valueWithPoint:origin]
-                         forKey:[NSNumber numberWithInt:[wid intValue]]];
->>>>>>> 06712c85
         }
     }
 }
