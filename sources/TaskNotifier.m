--- conflicted
+++ resolved
@@ -22,7 +22,7 @@
     BOOL tasksChanged;
     // Protects 'tasks' and 'tasksChanged'.
     NSRecursiveLock* tasksLock;
-    
+
     // A set of NSNumber*s holding pids of tasks that need to be wait()ed on
     NSMutableSet* deadpool;
     int unblockPipeR;
@@ -218,19 +218,19 @@
     NSEnumerator* iter;
     PTYTask* task;
     NSAutoreleasePool* autoreleasePool = [[NSAutoreleasePool alloc] init];
-    
+
     // FIXME: replace this with something better...
     for(;;) {
-        
+
         FD_ZERO(&rfds);
         FD_ZERO(&wfds);
         FD_ZERO(&efds);
-        
+
         // Unblock pipe to interrupt select() whenever a PTYTask register/unregisters
         highfd = unblockPipeR;
         FD_SET(unblockPipeR, &rfds);
         NSMutableSet* handledFds = [[NSMutableSet alloc] initWithCapacity:[tasks count]];
-        
+
         // Add all the PTYTask pipes
         PtyTaskDebugLog(@"run1: lock");
         [tasksLock lock];
@@ -243,7 +243,7 @@
                 [self deregisterTask:theTask];
             }
         }
-        
+
         if ([deadpool count] > 0) {
             // waitpid() on pids that we think are dead or will be dead soon.
             NSMutableSet* newDeadpool = [NSMutableSet setWithCapacity:[deadpool count]];
@@ -269,7 +269,7 @@
             [deadpool release];
             deadpool = [newDeadpool retain];
         }
-        
+
         PtyTaskDebugLog(@"Begin enumeration over %lu tasks\n", (unsigned long)[tasks count]);
         iter = [tasks objectEnumerator];
         int i = 0;
@@ -337,7 +337,7 @@
                     // If the file descriptor is closed in the main thread there's a race where sometimes you'll get an EBADF.
             }
         }
-        
+
         // Interrupted?
         if (FD_ISSET(unblockPipeR, &rfds)) {
             char dummy[32];
@@ -345,7 +345,7 @@
                 read(unblockPipeR, dummy, sizeof(dummy));
             } while (errno != EAGAIN);
         }
-        
+
         // Check for read events on PTYTask pipes
         PtyTaskDebugLog(@"run2: lock");
         [tasksLock lock];
@@ -353,21 +353,17 @@
         iter = [tasks objectEnumerator];
         i = 0;
         BOOL notifyOfCoprocessChange = NO;
-        
+
         while ((task = [iter nextObject])) {
             PtyTaskDebugLog(@"Got task %d\n", i);
             int fd = [task fd];
-<<<<<<< HEAD
-            int optionalDeathFd = task.deathFd;
-=======
->>>>>>> 3f2282b7
 
             if (fd >= 0) {
                 // This is mostly paranoia, but if two threads
                 // end up with the same fd (because one closed
                 // and there was a race condition) then trying
                 // to read twice would hang.
-                
+
                 if ([handledFds containsObject:@(fd)]) {
                     PtyTaskDebugLog(@"Duplicate fd %d", fd);
                     continue;
@@ -429,7 +425,7 @@
                                    withObject:nil
                                 waitUntilDone:YES];
         }
-        
+
     breakloop:
         [handledFds release];
         [autoreleasePool drain];
