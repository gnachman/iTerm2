#import <Cocoa/Cocoa.h>

#import "iTermModifierRemapper.h"
#import "DebugLogging.h"
#import "iTermApplicationDelegate.h"
#import "iTermHotKeyController.h"
#import "iTermKeyBindingMgr.h"
#import "iTermEventTap.h"
#import "iTermShortcutInputView.h"
#import "iTermSystemVersion.h"

@interface iTermModifierRemapper()<iTermEventTapRemappingDelegate>
@end

@implementation iTermModifierRemapper

+ (instancetype)sharedInstance {
  static dispatch_once_t onceToken;
  static id instance;
  dispatch_once(&onceToken, ^{
      instance = [[self alloc] init];
  });
  return instance;
}

#pragma mark - APIs

- (void)setRemapModifiers:(BOOL)remapModifiers {
  if (remapModifiers) {
      [self beginRemappingModifiers];
  } else {
      [self stopRemappingModifiers];
  }
}

- (BOOL)isRemappingModifiers {
  return [[iTermEventTap sharedInstance] isEnabled];
}

- (iTermPreferencesModifierTag)controlRemapping {
  return [iTermPreferences intForKey:kPreferenceKeyControlRemapping];
}

- (iTermPreferencesModifierTag)leftOptionRemapping {
  return [iTermPreferences intForKey:kPreferenceKeyLeftOptionRemapping];
}

- (iTermPreferencesModifierTag)rightOptionRemapping {
  return [iTermPreferences intForKey:kPreferenceKeyRightOptionRemapping];
}

- (iTermPreferencesModifierTag)leftCommandRemapping {
  return [iTermPreferences intForKey:kPreferenceKeyLeftCommandRemapping];
}

- (iTermPreferencesModifierTag)rightCommandRemapping {
  return [iTermPreferences intForKey:kPreferenceKeyRightCommandRemapping];
}

- (BOOL)isAnyModifierRemapped {
  return ([self controlRemapping] != kPreferencesModifierTagControl ||
          [self leftOptionRemapping] != kPreferencesModifierTagLeftOption ||
          [self rightOptionRemapping] != kPreferencesModifierTagRightOption ||
          [self leftCommandRemapping] != kPreferencesModifierTagLeftCommand ||
          [self rightCommandRemapping] != kPreferencesModifierTagRightCommand);
}


#pragma mark - Private

- (void)beginRemappingModifiers {
    DLog(@"Begin remapping modifiers");
    [[iTermEventTap sharedInstance] setRemappingDelegate:self];
    
    if (![[iTermEventTap sharedInstance] isEnabled]) {
        DLog(@"The event tap is NOT enabled");
        if (IsMavericksOrLater()) {
            [self requestAccessibilityPermissionMavericks];
            return;
        }
        switch (NSRunAlertPanel(@"Could not remap modifiers",
                                @"%@",
                                @"OK",
                                [self accessibilityActionMessage],
                                nil,
                                [self accessibilityMessageForModifier])) {
            case NSAlertAlternateReturn:
                [self navigateToAccessibilityPreferencesPanePreMavericks];
                break;
        }
    }
}

- (void)stopRemappingModifiers {
    [[iTermEventTap sharedInstance] setRemappingDelegate:nil];
}

- (void)navigateToAccessibilityPreferencesPanePreMavericks {
  // NOTE: Pre-Mavericks only.
  [[NSWorkspace sharedWorkspace] openFile:@"/System/Library/PreferencePanes/UniversalAccessPref.prefPane"];
}

- (void)requestAccessibilityPermissionMavericks {
<<<<<<< HEAD
    DLog(@"Requesting mavericks accessibility permission");
  static dispatch_once_t onceToken;
  dispatch_once(&onceToken, ^{
      NSDictionary *options = @{ (NSString *)kAXTrustedCheckOptionPrompt: @YES };
      // Show a dialog prompting the user to open system prefs.
      if (!AXIsProcessTrustedWithOptions((CFDictionaryRef)options)) {
          return;
      }
  });
=======
    ELog(@"Requesting mavericks accessibility permission");
    static dispatch_once_t onceToken;
    dispatch_once(&onceToken, ^{
        NSDictionary *options = @{ (NSString *)kAXTrustedCheckOptionPrompt: @YES };
        // Show a dialog prompting the user to open system prefs.
        if (!AXIsProcessTrustedWithOptions((CFDictionaryRef)options)) {
            return;
        }
    });
>>>>>>> f61411bb
}

- (NSString *)accessibilityMessageForModifier {
  return @"You have chosen to remap certain modifier keys. For this to work for all key "
         @"combinations (such as cmd-tab), you must turn on \"access for assistive devices\" "
         @"in the Universal Access preferences panel in System Preferences and restart iTerm2.";
}

- (NSString *)accessibilityActionMessage {
  return @"Open System Preferences";
}

#pragma mark - iTermEventTapRemappingDelegate

- (CGEventRef)remappedEventFromEventTappedWithType:(CGEventType)type event:(CGEventRef)event {
    DLog(@"Modifier remapper got an event");
<<<<<<< HEAD
  if ([NSApp isActive]) {
      DLog(@"App is active, performing remapping");
      // Remap modifier keys only while iTerm2 is active; otherwise you could just use the
      // OS's remap feature.
      return [self eventByRemappingEvent:event];
  } else {
      DLog(@"App not active");
      return event;
  }
=======
    if ([NSApp isActive]) {
        DLog(@"App is active, performing remapping");
        // Remap modifier keys only while iTerm2 is active; otherwise you could just use the
        // OS's remap feature.
        return [self eventByRemappingEvent:event];
    } else {
        DLog(@"iTerm2 not active. The active app is %@", [[NSWorkspace sharedWorkspace] activeApplication]);
        return event;
    }
>>>>>>> f61411bb
}

// Only called when the app is active.
- (CGEventRef)eventByRemappingEvent:(CGEventRef)event {
<<<<<<< HEAD
  NSEvent *cocoaEvent = [NSEvent eventWithCGEvent:event];
    DLog(@"Remapping event %@", cocoaEvent);
  iTermShortcutInputView *shortcutView = nil;
=======
    NSEvent *cocoaEvent = [NSEvent eventWithCGEvent:event];
    DLog(@"Remapping event %@", cocoaEvent);
    iTermShortcutInputView *shortcutView = nil;
>>>>>>> f61411bb
    NSResponder *firstResponder = [[NSApp keyWindow] firstResponder];
    if ([firstResponder isKindOfClass:[iTermShortcutInputView class]]) {
        shortcutView = (iTermShortcutInputView *)firstResponder;
    }

<<<<<<< HEAD
  if (shortcutView.disableKeyRemapping) {
      DLog(@"Shortcut view is active so return nil");
      // Send keystroke directly to preference panel when setting do-not-remap for a key; for
      // system keys, NSApp sendEvent: is never called so this is the last chance.
      [shortcutView handleShortcutEvent:cocoaEvent];
      return nil;
  }

  switch ([self boundActionForEvent:cocoaEvent]) {
      case KEY_ACTION_REMAP_LOCALLY:
          DLog(@"Calling sendEvent:");
          [iTermKeyBindingMgr remapModifiersInCGEvent:event];
          [NSApp sendEvent:[NSEvent eventWithCGEvent:event]];
          return nil;

      case KEY_ACTION_DO_NOT_REMAP_MODIFIERS:
          DLog(@"Action is do not remap");
          return event;

      default:
          DLog(@"Remapping as usual");
          [iTermKeyBindingMgr remapModifiersInCGEvent:event];
          return event;
  }
=======
    if (shortcutView.disableKeyRemapping) {
        DLog(@"Shortcut view is active so return nil");
        // Send keystroke directly to preference panel when setting do-not-remap for a key; for
        // system keys, NSApp sendEvent: is never called so this is the last chance.
        [shortcutView handleShortcutEvent:cocoaEvent];
        return nil;
    }

    switch ([self boundActionForEvent:cocoaEvent]) {
        case KEY_ACTION_REMAP_LOCALLY:
            DLog(@"Calling sendEvent:");
            [iTermKeyBindingMgr remapModifiersInCGEvent:event];
            [NSApp sendEvent:[NSEvent eventWithCGEvent:event]];
            return nil;

        case KEY_ACTION_DO_NOT_REMAP_MODIFIERS:
            DLog(@"Action is do not remap");
            return event;

        default:
            DLog(@"Remapping as usual");
            [iTermKeyBindingMgr remapModifiersInCGEvent:event];
            return event;
    }
>>>>>>> f61411bb
}

- (int)boundActionForEvent:(NSEvent *)cocoaEvent {
    if (cocoaEvent.type == NSFlagsChanged) {
        return -1;
    }
    NSString* unmodkeystr = [cocoaEvent charactersIgnoringModifiers];
    unichar unmodunicode = [unmodkeystr length] > 0 ? [unmodkeystr characterAtIndex:0] : 0;
    unsigned int modflag = [cocoaEvent modifierFlags];
    NSString *keyBindingText;
    
    const int boundAction = [iTermKeyBindingMgr actionForKeyCode:unmodunicode
                                                       modifiers:modflag
                                                            text:&keyBindingText
                                                     keyMappings:nil];
    return boundAction;
}

@end<|MERGE_RESOLUTION|>--- conflicted
+++ resolved
@@ -101,18 +101,7 @@
 }
 
 - (void)requestAccessibilityPermissionMavericks {
-<<<<<<< HEAD
     DLog(@"Requesting mavericks accessibility permission");
-  static dispatch_once_t onceToken;
-  dispatch_once(&onceToken, ^{
-      NSDictionary *options = @{ (NSString *)kAXTrustedCheckOptionPrompt: @YES };
-      // Show a dialog prompting the user to open system prefs.
-      if (!AXIsProcessTrustedWithOptions((CFDictionaryRef)options)) {
-          return;
-      }
-  });
-=======
-    ELog(@"Requesting mavericks accessibility permission");
     static dispatch_once_t onceToken;
     dispatch_once(&onceToken, ^{
         NSDictionary *options = @{ (NSString *)kAXTrustedCheckOptionPrompt: @YES };
@@ -121,7 +110,6 @@
             return;
         }
     });
->>>>>>> f61411bb
 }
 
 - (NSString *)accessibilityMessageForModifier {
@@ -138,17 +126,6 @@
 
 - (CGEventRef)remappedEventFromEventTappedWithType:(CGEventType)type event:(CGEventRef)event {
     DLog(@"Modifier remapper got an event");
-<<<<<<< HEAD
-  if ([NSApp isActive]) {
-      DLog(@"App is active, performing remapping");
-      // Remap modifier keys only while iTerm2 is active; otherwise you could just use the
-      // OS's remap feature.
-      return [self eventByRemappingEvent:event];
-  } else {
-      DLog(@"App not active");
-      return event;
-  }
-=======
     if ([NSApp isActive]) {
         DLog(@"App is active, performing remapping");
         // Remap modifier keys only while iTerm2 is active; otherwise you could just use the
@@ -158,51 +135,18 @@
         DLog(@"iTerm2 not active. The active app is %@", [[NSWorkspace sharedWorkspace] activeApplication]);
         return event;
     }
->>>>>>> f61411bb
 }
 
 // Only called when the app is active.
 - (CGEventRef)eventByRemappingEvent:(CGEventRef)event {
-<<<<<<< HEAD
-  NSEvent *cocoaEvent = [NSEvent eventWithCGEvent:event];
-    DLog(@"Remapping event %@", cocoaEvent);
-  iTermShortcutInputView *shortcutView = nil;
-=======
     NSEvent *cocoaEvent = [NSEvent eventWithCGEvent:event];
     DLog(@"Remapping event %@", cocoaEvent);
     iTermShortcutInputView *shortcutView = nil;
->>>>>>> f61411bb
     NSResponder *firstResponder = [[NSApp keyWindow] firstResponder];
     if ([firstResponder isKindOfClass:[iTermShortcutInputView class]]) {
         shortcutView = (iTermShortcutInputView *)firstResponder;
     }
 
-<<<<<<< HEAD
-  if (shortcutView.disableKeyRemapping) {
-      DLog(@"Shortcut view is active so return nil");
-      // Send keystroke directly to preference panel when setting do-not-remap for a key; for
-      // system keys, NSApp sendEvent: is never called so this is the last chance.
-      [shortcutView handleShortcutEvent:cocoaEvent];
-      return nil;
-  }
-
-  switch ([self boundActionForEvent:cocoaEvent]) {
-      case KEY_ACTION_REMAP_LOCALLY:
-          DLog(@"Calling sendEvent:");
-          [iTermKeyBindingMgr remapModifiersInCGEvent:event];
-          [NSApp sendEvent:[NSEvent eventWithCGEvent:event]];
-          return nil;
-
-      case KEY_ACTION_DO_NOT_REMAP_MODIFIERS:
-          DLog(@"Action is do not remap");
-          return event;
-
-      default:
-          DLog(@"Remapping as usual");
-          [iTermKeyBindingMgr remapModifiersInCGEvent:event];
-          return event;
-  }
-=======
     if (shortcutView.disableKeyRemapping) {
         DLog(@"Shortcut view is active so return nil");
         // Send keystroke directly to preference panel when setting do-not-remap for a key; for
@@ -227,7 +171,6 @@
             [iTermKeyBindingMgr remapModifiersInCGEvent:event];
             return event;
     }
->>>>>>> f61411bb
 }
 
 - (int)boundActionForEvent:(NSEvent *)cocoaEvent {
