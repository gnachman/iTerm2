//
//  TmuxController.m
//  iTerm
//
//  Created by George Nachman on 11/27/11.
//

#import "TmuxController.h"
#import "DebugLogging.h"
#import "EquivalenceClassSet.h"
#import "iTermApplicationDelegate.h"
#import "iTermController.h"
#import "iTermPreferences.h"
#import "iTermShortcut.h"
#import "NSStringITerm.h"
#import "PreferencePanel.h"
#import "PseudoTerminal.h"
#import "PTYTab.h"
#import "RegexKitLite.h"
#import "TmuxControllerRegistry.h"
#import "TmuxDashboardController.h"
#import "TmuxGateway.h"
#import "TmuxWindowOpener.h"
#import "TSVParser.h"

NSString *const kTmuxControllerSessionsDidChange = @"kTmuxControllerSessionsDidChange";
NSString *const kTmuxControllerDetachedNotification = @"kTmuxControllerDetachedNotification";
NSString *const kTmuxControllerWindowsChangeNotification = @"kTmuxControllerWindowsChangeNotification";
NSString *const kTmuxControllerWindowWasRenamed = @"kTmuxControllerWindowWasRenamed";
NSString *const kTmuxControllerWindowDidOpen = @"kTmuxControllerWindowDidOpen";
NSString *const kTmuxControllerAttachedSessionDidChange = @"kTmuxControllerAttachedSessionDidChange";
NSString *const kTmuxControllerWindowDidClose = @"kTmuxControllerWindowDidClose";
NSString *const kTmuxControllerSessionWasRenamed = @"kTmuxControllerSessionWasRenamed";

// Unsupported global options:
static NSString *const kAggressiveResize = @"aggressive-resize";

static NSString *kListWindowsFormat = @"\"#{session_name}\t#{window_id}\t"
    "#{window_name}\t"
    "#{window_width}\t#{window_height}\t"
    "#{window_layout}\t"
    "#{window_flags}\t"
    "#{?window_active,1,0}\"";

@interface iTermInitialDirectory(Tmux)
@end

@implementation iTermInitialDirectory(Tmux)

- (NSString *)tmuxNewWindowCommandInSession:(NSString *)session {
    NSArray *args = @[ @"new-window", @"-PF '#{window_id}'" ];
    
    if (session) {
        NSString *targetSessionArg = [NSString stringWithFormat:@"\"%@:+\"", [session stringByEscapingQuotes]];
        NSArray *insertionArguments = @[ @"-a",
                                         @"-t",
                                         targetSessionArg ];
        args = [args arrayByAddingObjectsFromArray:insertionArguments];
    }
    return [self tmuxCommandByAddingCustomDirectoryWithArgs:args];
}

- (NSString *)tmuxNewWindowCommand {
    return [self tmuxNewWindowCommandInSession:nil];
}

- (NSString *)tmuxSplitWindowCommand:(int)wp vertically:(BOOL)splitVertically {
    NSArray *args = @[ @"split-window",
                       splitVertically ? @"-h": @"-v",
                       @"-t",
                       [NSString stringWithFormat:@"%%%d", wp] ];
    return [self tmuxCommandByAddingCustomDirectoryWithArgs:args];
}

- (NSString *)tmuxCustomDirectoryParameter {
    switch (self.mode) {
        case iTermInitialDirectoryModeHome:
            return nil;
        case iTermInitialDirectoryModeCustom:
            return [self.customDirectory stringByReplacingOccurrencesOfString:@"'" withString:@"\\'"];
        case iTermInitialDirectoryModeRecycle:
            return @"#{pane_current_path}";
    }
}

- (NSString *)tmuxCommandByAddingCustomDirectoryWithArgs:(NSArray *)args {
    NSString *customDirectory = [self tmuxCustomDirectoryParameter];
    if (customDirectory) {
        NSString *escapedCustomDirectory= [customDirectory stringByReplacingOccurrencesOfString:@"'" withString:@"\\'"];
        NSString *customDirectoryArgument = [NSString stringWithFormat:@"-c '%@'", escapedCustomDirectory];
        args = [args arrayByAddingObject:customDirectoryArgument];
    }
    
    return [args componentsJoinedByString:@" "];
}

@end

@interface TmuxController ()

@property(nonatomic, copy) NSString *clientName;
@property(nonatomic, copy) NSString *sessionGuid;

@end

@implementation TmuxController {
    TmuxGateway *gateway_;
    NSMutableDictionary *windowPanes_;  // paneId -> PTYSession *
    NSMutableDictionary *windows_;      // window -> [PTYTab *, refcount]
    NSArray *sessions_;
    int numOutstandingWindowResizes_;
    NSMutableDictionary *windowPositions_;
    NSSize lastSize_;  // last size for windowDidChange:
    NSString *lastOrigins_;
    BOOL detached_;
    NSString *sessionName_;
    int sessionId_;
    NSMutableSet *pendingWindowOpens_;
    NSString *lastSaveAffinityCommand_;
    // tmux windows that want to open as tabs in the same physical window
    // belong to the same equivalence class.
    EquivalenceClassSet *affinities_;
    BOOL windowOriginsDirty_;
    BOOL haveOutstandingSaveWindowOrigins_;
    NSMutableDictionary *origins_;  // window id -> NSValue(Point) window origin
    NSMutableSet *hiddenWindows_;
    NSTimer *listSessionsTimer_;  // Used to do a cancelable delayed perform of listSessions.
    NSTimer *listWindowsTimer_;  // Used to do a cancelable delayed perform of listWindows.
    BOOL ambiguousIsDoubleWidth_;
    NSMutableDictionary<NSNumber *, NSDictionary *> *_hotkeys;
    NSMutableSet<NSNumber *> *_paneIDs;  // existing pane IDs
    NSMutableDictionary<NSNumber *, NSString *> *_tabColors;

    // Maps a window id string to a dictionary of window flags defined by TmuxWindowOpener (see the
    // top of its header file)
    NSMutableDictionary *_windowOpenerOptions;
<<<<<<< HEAD
    BOOL _manualOpenRequested;
=======
    BOOL _haveOpenendInitialWindows;
>>>>>>> 8a513abb
}

@synthesize gateway = gateway_;
@synthesize windowPositions = windowPositions_;
@synthesize sessionName = sessionName_;
@synthesize sessions = sessions_;
@synthesize ambiguousIsDoubleWidth = ambiguousIsDoubleWidth_;
@synthesize sessionId = sessionId_;

- (instancetype)initWithGateway:(TmuxGateway *)gateway clientName:(NSString *)clientName {
    self = [super init];
    if (self) {
        gateway_ = [gateway retain];
        _paneIDs = [[NSMutableSet alloc] init];
        windowPanes_ = [[NSMutableDictionary alloc] init];
        windows_ = [[NSMutableDictionary alloc] init];
        windowPositions_ = [[NSMutableDictionary alloc] init];
        origins_ = [[NSMutableDictionary alloc] init];
        pendingWindowOpens_ = [[NSMutableSet alloc] init];
        hiddenWindows_ = [[NSMutableSet alloc] init];
        _hotkeys = [[NSMutableDictionary alloc] init];
        _tabColors = [[NSMutableDictionary alloc] init];
        self.clientName = [[TmuxControllerRegistry sharedInstance] uniqueClientNameBasedOn:clientName];
        _windowOpenerOptions = [[NSMutableDictionary alloc] init];
        [[TmuxControllerRegistry sharedInstance] setController:self forClient:_clientName];
    }
    return self;
}

- (void)dealloc {
    [_clientName release];
    [_paneIDs release];
    [gateway_ release];
    [windowPanes_ release];
    [windows_ release];
    [windowPositions_ release];
    [origins_ release];
    [pendingWindowOpens_ release];
    [affinities_ release];
    [lastSaveAffinityCommand_ release];
    [hiddenWindows_ release];
    [lastOrigins_ release];
    [_sessionGuid release];
    [_windowOpenerOptions release];
    [_hotkeys release];
    [_tabColors release];
    [super dealloc];
}

- (void)openWindowWithIndex:(int)windowIndex
                       name:(NSString *)name
                       size:(NSSize)size
                     layout:(NSString *)layout
                 affinities:(NSSet *)affinities
                windowFlags:(NSString *)windowFlags {
    DLog(@"openWindowWithIndex:%d name:%@ affinities:%@ flags:%@",
         windowIndex, name, affinities, windowFlags);
    NSNumber *n = [NSNumber numberWithInt:windowIndex];
    if ([pendingWindowOpens_ containsObject:n]) {
        return;
    }
    for (NSString *a in affinities) {
        [affinities_ setValue:a
                 equalToValue:[NSString stringWithInt:windowIndex]];
    }
    [pendingWindowOpens_ addObject:n];
    TmuxWindowOpener *windowOpener = [TmuxWindowOpener windowOpener];
    windowOpener.ambiguousIsDoubleWidth = ambiguousIsDoubleWidth_;
    windowOpener.unicodeVersion = self.unicodeVersion;
    windowOpener.windowIndex = windowIndex;
    windowOpener.name = name;
    windowOpener.size = size;
    windowOpener.layout = layout;
    windowOpener.maxHistory =
        MAX([[gateway_ delegate] tmuxBookmarkSize].height,
            [[gateway_ delegate] tmuxNumHistoryLinesInBookmark]);
    windowOpener.controller = self;
    windowOpener.gateway = gateway_;
    windowOpener.target = self;
    windowOpener.selector = @selector(windowDidOpen:);
    windowOpener.windowOptions = _windowOpenerOptions;
    windowOpener.zoomed = windowFlags ? @([windowFlags containsString:@"Z"]) : nil;
    windowOpener.manuallyOpened = _manualOpenRequested;
    windowOpener.tabColors = _tabColors;
    _manualOpenRequested = NO;
    if (![windowOpener openWindows:YES]) {
        [pendingWindowOpens_ removeObject:n];
    }
}

- (void)setLayoutInTab:(PTYTab *)tab
              toLayout:(NSString *)layout
                zoomed:(NSNumber *)zoomed {
    DLog(@"setLayoutInTab:%@ toLayout:%@ zoomed:%@", tab, layout, zoomed);
    TmuxWindowOpener *windowOpener = [TmuxWindowOpener windowOpener];
    windowOpener.ambiguousIsDoubleWidth = ambiguousIsDoubleWidth_;
    windowOpener.unicodeVersion = self.unicodeVersion;
    windowOpener.layout = layout;
    windowOpener.maxHistory =
        MAX([[gateway_ delegate] tmuxBookmarkSize].height,
            [[gateway_ delegate] tmuxNumHistoryLinesInBookmark]);
    windowOpener.controller = self;
    windowOpener.gateway = gateway_;
    windowOpener.windowIndex = [tab tmuxWindow];
    windowOpener.target = self;
    windowOpener.selector = @selector(windowDidOpen:);
    windowOpener.windowOptions = _windowOpenerOptions;
    windowOpener.zoomed = zoomed;
    windowOpener.tabColors = _tabColors;
    [windowOpener updateLayoutInTab:tab];
}

- (void)sessionChangedTo:(NSString *)newSessionName sessionId:(int)sessionid {
    self.sessionGuid = nil;
    self.sessionName = newSessionName;
    sessionId_ = sessionid;
    _detaching = YES;
    [self closeAllPanes];
    _detaching = NO;
    [self openWindowsInitial];
    [[NSNotificationCenter defaultCenter] postNotificationName:kTmuxControllerAttachedSessionDidChange
                                                        object:nil];
}

- (void)sessionsChanged
{
    if (detached_) {
        // Shouldn't happen, but better safe than sorry.
        return;
    }
    // Wait a few seconds. We always get a sessions-changed notification when the last window in
    // a session closes. To avoid spamming the command line with list-sessions, we wait a bit to see
    // if there is an exit notification coming down the pipe.
    const CGFloat kListSessionsDelay = 1.5;
    [listSessionsTimer_ invalidate];
    listSessionsTimer_ = [NSTimer scheduledTimerWithTimeInterval:kListSessionsDelay
                                                          target:self
                                                        selector:@selector(listSessions)
                                                        userInfo:nil
                                                         repeats:NO];
}

- (void)session:(int)sessionId renamedTo:(NSString *)newName
{
    if (sessionId == sessionId_) {
        self.sessionName = newName;
    }
    [[NSNotificationCenter defaultCenter] postNotificationName:kTmuxControllerSessionWasRenamed
                                                        object:[NSArray arrayWithObjects:
                                                                [NSNumber numberWithInt:sessionId],
                                                                newName,
                                                                nil]];
}

- (void)windowWasRenamedWithId:(int)wid to:(NSString *)newName
{
    [[NSNotificationCenter defaultCenter] postNotificationName:kTmuxControllerWindowWasRenamed
                                                        object:[NSArray arrayWithObjects:
                                                                [NSNumber numberWithInt:wid],
                                                                newName,
                                                                nil]];
}

- (void)windowsChanged
{
    [[NSNotificationCenter defaultCenter]  postNotificationName:kTmuxControllerWindowsChangeNotification
                                                         object:self];
}

- (NSArray *)listWindowFields
{
    return [NSArray arrayWithObjects:@"session_name", @"window_id",
            @"window_name", @"window_width", @"window_height",
            @"window_layout", @"window_flags", @"window_active", nil];

}

- (NSSet<NSObject<NSCopying> *> *)savedAffinitiesForWindow:(int)wid {
    return [affinities_ valuesEqualTo:[NSString stringWithInt:wid]];
}

- (void)initialListWindowsResponse:(NSString *)response {
    DLog(@"initialListWindowsResponse called");
    TSVDocument *doc = [response tsvDocumentWithFields:[self listWindowFields]];
    if (!doc) {
        DLog(@"Failed to parse %@", response);
        [gateway_ abortWithErrorMessage:[NSString stringWithFormat:@"Bad response for initial list windows request: %@", response]];
        return;
    }
    NSMutableArray *windowsToOpen = [NSMutableArray array];
    BOOL haveHidden = NO;
    NSNumber *newWindowAffinity = nil;
    BOOL newWindowsInTabs =
        [iTermPreferences intForKey:kPreferenceKeyOpenTmuxWindowsIn] == kOpenTmuxWindowsAsNativeTabsInNewWindow;
    DLog(@"Iterating records...");
    for (NSArray *record in doc.records) {
        DLog(@"Consider record %@", record);
        int wid = [self windowIdFromString:[doc valueInRecord:record forField:@"window_id"]];
        if (hiddenWindows_ && [hiddenWindows_ containsObject:[NSNumber numberWithInt:wid]]) {
            ELog(@"Don't open window %d because it was saved hidden.", wid);
            haveHidden = YES;
            // Let the user know something is up.
            continue;
        }
        NSNumber *n = [NSNumber numberWithInt:wid];
        if (![affinities_ valuesEqualTo:[n stringValue]] && newWindowsInTabs) {
            // Create an equivalence class of all unrecognied windows to each other.
            if (!newWindowAffinity) {
                DLog(@"Create new affinity class for %@", n);
                newWindowAffinity = n;
            } else {
                DLog(@"Add window id %@ to existing affinity class %@", n, [newWindowAffinity stringValue]);
                [affinities_ setValue:[n stringValue]
                         equalToValue:[newWindowAffinity stringValue]];
            }
        }
        [windowsToOpen addObject:record];
    }
    if (windowsToOpen.count > [iTermPreferences intForKey:kPreferenceKeyTmuxDashboardLimit]) {
        DLog(@"There are too many windows to open so just show the dashboard");
        haveHidden = YES;
        [windowsToOpen removeAllObjects];
    }
    if (haveHidden) {
        DLog(@"Hidden windows existing, showing dashboard");
        [[TmuxDashboardController sharedInstance] showWindow:nil];
        [[[TmuxDashboardController sharedInstance] window] makeKeyAndOrderFront:nil];
    }
    for (NSArray *record in windowsToOpen) {
        DLog(@"Open window %@", record);
        int wid = [self windowIdFromString:[doc valueInRecord:record forField:@"window_id"]];
        [self openWindowWithIndex:wid
                             name:[doc valueInRecord:record forField:@"window_name"]
                             size:NSMakeSize([[doc valueInRecord:record forField:@"window_width"] intValue],
                                             [[doc valueInRecord:record forField:@"window_height"] intValue])
                           layout:[doc valueInRecord:record forField:@"window_layout"]
                       affinities:[self savedAffinitiesForWindow:wid]
                      windowFlags:[doc valueInRecord:record forField:@"window_flags"]];
    }
    if (windowsToOpen.count == 0) {
        DLog(@"Did not open any windows so turn on accept notifications in tmux gateway");
        gateway_.acceptNotifications = YES;
        [self sendInitialWindowsOpenedNotificationIfNeeded];
    }
}

- (void)openWindowsInitial {
    NSString *command = [NSString stringWithFormat:@"show -v -q -t $%d @iterm2_size", sessionId_];
    [gateway_ sendCommand:command
           responseTarget:self
         responseSelector:@selector(handleShowSize:)];
}

- (void)handleShowSize:(NSString *)response {
    NSScanner *scanner = [NSScanner scannerWithString:response ?: @""];
    int width = 0;
    int height = 0;
    BOOL ok = ([scanner scanInt:&width] &&
               [scanner scanString:@"," intoString:nil] &&
               [scanner scanInt:&height]);
    if (ok) {
        [self openWindowsOfSize:NSMakeSize(width, height)];
    } else {
        [self openWindowsOfSize:[[gateway_ delegate] tmuxBookmarkSize]];
    }
}

- (void)openWindowsOfSize:(NSSize)size {
    // There's a (hopefully) minor race condition here. When we initially connect to
    // a session we get its @iterm2_id. If one doesn't exist, it is assigned. This
    // lets us know if a single instance of iTerm2 is trying to attach to the same
    // session twice. A really evil user could attach twice to the same session
    // simultaneously, and we'd get the value twice, see it's empty twice, and set
    // it twice, causing chaos. Or two separate instances of iTerm2 attaching
    // simultaneously could also hit this race. The consequence of this race
    // condition is easily recovered from by reattaching.
    NSString *getSessionGuidCommand = [NSString stringWithFormat:@"show -v -q -t $%d @iterm2_id",
                                       sessionId_];
    NSString *setSizeCommand = [NSString stringWithFormat:@"refresh-client -C %d,%d",
             (int)size.width, (int)size.height];
    NSString *listWindowsCommand = [NSString stringWithFormat:@"list-windows -F %@", kListWindowsFormat];
    NSString *listSessionsCommand = @"list-sessions -F \"#{session_name}\"";
    NSString *getAffinitiesCommand = [NSString stringWithFormat:@"show -v -q -t $%d @affinities", sessionId_];
    NSString *getOriginsCommand = [NSString stringWithFormat:@"show -v -q -t $%d @origins", sessionId_];
    NSString *getHotkeysCommand = [NSString stringWithFormat:@"show -v -q -t $%d @hotkeys", sessionId_];
    NSString *getTabColorsCommand = [NSString stringWithFormat:@"show -v -q -t $%d @tab_colors", sessionId_];
    NSString *getHiddenWindowsCommand = [NSString stringWithFormat:@"show -v -q -t $%d @hidden", sessionId_];
    NSArray *commands = @[ [gateway_ dictionaryForCommand:getSessionGuidCommand
                                           responseTarget:self
                                         responseSelector:@selector(getSessionGuidResponse:)
                                           responseObject:nil
                                                    flags:0],
                           [gateway_ dictionaryForCommand:setSizeCommand
                                           responseTarget:nil
                                         responseSelector:nil
                                           responseObject:nil
                                                    flags:0],
                           [gateway_ dictionaryForCommand:getHiddenWindowsCommand
                                           responseTarget:self
                                         responseSelector:@selector(getHiddenWindowsResponse:)
                                           responseObject:nil
                                                    flags:kTmuxGatewayCommandShouldTolerateErrors],
                           [gateway_ dictionaryForCommand:getAffinitiesCommand
                                           responseTarget:self
                                         responseSelector:@selector(getAffinitiesResponse:)
                                           responseObject:nil
                                                    flags:kTmuxGatewayCommandShouldTolerateErrors],
                           [gateway_ dictionaryForCommand:getOriginsCommand
                                           responseTarget:self
                                         responseSelector:@selector(getOriginsResponse:)
                                           responseObject:nil
                                                    flags:kTmuxGatewayCommandShouldTolerateErrors],
                           [gateway_ dictionaryForCommand:getHotkeysCommand
                                           responseTarget:self
                                         responseSelector:@selector(getHotkeysResponse:)
                                           responseObject:nil
                                                    flags:kTmuxGatewayCommandShouldTolerateErrors],
                           [gateway_ dictionaryForCommand:getTabColorsCommand
                                           responseTarget:self
                                         responseSelector:@selector(getTabColorsResponse:)
                                           responseObject:nil
                                                    flags:kTmuxGatewayCommandShouldTolerateErrors],
                           [gateway_ dictionaryForCommand:listSessionsCommand
                                           responseTarget:self
                                         responseSelector:@selector(listSessionsResponse:)
                                           responseObject:nil
                                                    flags:0],
                           [gateway_ dictionaryForCommand:listWindowsCommand
                                           responseTarget:self
                                         responseSelector:@selector(initialListWindowsResponse:)
                                           responseObject:nil
                                                    flags:0] ];
    [gateway_ sendCommandList:commands];
}

// Returns the mutable set of session GUIDs we're attached to.
- (NSMutableSet *)attachedSessionGuids {
    static NSMutableSet *gAttachedSessionGuids;
    static dispatch_once_t onceToken;
    dispatch_once(&onceToken, ^{
        gAttachedSessionGuids = [[NSMutableSet alloc] init];
    });
    return gAttachedSessionGuids;
}

// Sets the current controller's session guid and updates the global set of attached session GUIDs.
// If guid is nil then it is removed from the global set.
- (void)setSessionGuid:(NSString *)guid {
    if (guid) {
        [self.attachedSessionGuids addObject:guid];
    } else if (_sessionGuid) {
        [self.attachedSessionGuids removeObject:_sessionGuid];
    }
    [_sessionGuid autorelease];
    _sessionGuid = [guid copy];
}

// This is where the race condition described in openWindowsInitial occurs.
- (void)getSessionGuidResponse:(NSString *)sessionGuid {
    if (!sessionGuid.length) {
        NSString *guid = [NSString uuid];
        NSString *command = [NSString stringWithFormat:@"set -t $%d @iterm2_id \"%@\"",
                             sessionId_, guid];
        [gateway_ sendCommand:command responseTarget:nil responseSelector:nil];
        self.sessionGuid = guid;
    } else if ([self.attachedSessionGuids containsObject:sessionGuid]) {
        [self.gateway abortWithErrorMessage:@"This instance of iTerm2 is already attached to this session."
                                      title:@"Could not attach to session."];
    } else {
        self.sessionGuid = sessionGuid;
    }
}

- (NSNumber *)_keyForWindowPane:(int)windowPane
{
    return [NSNumber numberWithInt:windowPane];
}

- (PTYSession *)sessionForWindowPane:(int)windowPane
{
    return [windowPanes_ objectForKey:[self _keyForWindowPane:windowPane]];
}

- (void)registerSession:(PTYSession *)aSession
               withPane:(int)windowPane
               inWindow:(int)window {
    [self retainWindow:window withTab:[aSession.delegate.realParentWindow tabForSession:aSession]];
    [windowPanes_ setObject:aSession forKey:[self _keyForWindowPane:windowPane]];
}

- (void)deregisterWindow:(int)window windowPane:(int)windowPane session:(id)session
{
    id key = [self _keyForWindowPane:windowPane];
    if (windowPanes_[key] == session) {
        [self releaseWindow:window];
        [windowPanes_ removeObjectForKey:key];
    }
}

- (PTYTab *)window:(int)window
{
    return [[windows_ objectForKey:[NSNumber numberWithInt:window]] objectAtIndex:0];
}

- (BOOL)isAttached
{
    return !detached_;
}

- (void)requestDetach
{
    [self.gateway detach];
}

- (void)detach {
    self.sessionGuid = nil;
    [listSessionsTimer_ invalidate];
    listSessionsTimer_ = nil;
    [listWindowsTimer_ invalidate];
    listWindowsTimer_ = nil;
    detached_ = YES;
    [self closeAllPanes];
    [gateway_ release];
    gateway_ = nil;
    [[NSNotificationCenter defaultCenter] postNotificationName:kTmuxControllerDetachedNotification
                                                        object:self];
    [[TmuxControllerRegistry sharedInstance] setController:nil
                                                 forClient:self.clientName];
}

- (BOOL)windowDidResize:(NSWindowController<iTermWindowController> *)term {
    NSSize size = [term tmuxCompatibleSize];
    DLog(@"The tmux-compatible size of the window is %@", NSStringFromSize(size));
    if (size.width <= 0 || size.height <= 0) {
        // After the last session closes a size of 0 is reported.
        return YES;
    }
    DLog(@"The last known size of tmux windows is %@", NSStringFromSize(lastSize_));
    if (NSEqualSizes(size, lastSize_)) {
        return NO;
    }
    
    DLog(@"Looks like the window resize is legit. Change client size to %@", NSStringFromSize(size));
    [self setClientSize:size];
    return YES;
}

- (void)fitLayoutToWindows {
    if (!windows_.count) {
        return;
    }
    NSSize minSize = NSMakeSize(INFINITY, INFINITY);
    for (id windowKey in windows_) {
        PTYTab *tab = [[windows_ objectForKey:windowKey] objectAtIndex:0];
        NSSize size = [tab tmuxSize];
        minSize.width = MIN(minSize.width, size.width);
        minSize.height = MIN(minSize.height, size.height);
    }
    if (minSize.width <= 0 || minSize.height <= 0) {
        // After the last session closes a size of 0 is reported. Apparently unplugging a monitor
        // leads to a negative value here. That's inferred from crash report 1468853197.309853926.txt
        // (at the time of that crash, this tested only for zero values so it passed through and
        // asserted anyway).
        return;
    }
    if (NSEqualSizes(minSize, lastSize_)) {
        return;
    }
    DLog(@"fitLayoutToWindows setting client size to %@", NSStringFromSize(minSize));
    [self setClientSize:minSize];
}

- (void)setClientSize:(NSSize)size {
    DLog(@"Set client size to %@", NSStringFromSize(size));
    DLog(@"%@", [NSThread callStackSymbols]);
    assert(size.width > 0 && size.height > 0);
    lastSize_ = size;
    NSString *listStr = [NSString stringWithFormat:@"list-windows -F \"#{window_id} #{window_layout} #{window_flags}\""];
    NSString *setSizeCommand = [NSString stringWithFormat:@"set -t $%d @iterm2_size %d,%d",
                                sessionId_, (int)size.width, (int)size.height];
    NSArray *commands = [NSArray arrayWithObjects:
                         [gateway_ dictionaryForCommand:setSizeCommand
                                         responseTarget:nil
                                       responseSelector:nil
                                         responseObject:nil
                                                  flags:0],
                         [gateway_ dictionaryForCommand:[NSString stringWithFormat:@"refresh-client -C %d,%d",
                                                         (int)size.width, (int)size.height]
                                         responseTarget:nil
                                       responseSelector:nil
                                         responseObject:nil
                                                  flags:0],
                         [gateway_ dictionaryForCommand:listStr
                                         responseTarget:self
                                       responseSelector:@selector(listWindowsResponse:)
                                         responseObject:nil
                                                  flags:0],
                         nil];
    ++numOutstandingWindowResizes_;
    [gateway_ sendCommandList:commands];
}

// Make sure that current tmux options are compatible with iTerm.
- (void)validateOptions
{
    for (NSString *option in [self unsupportedGlobalOptions]) {
        [gateway_ sendCommand:[NSString stringWithFormat:@"show-window-options -g %@", option]
               responseTarget:self
             responseSelector:@selector(showWindowOptionsResponse:)];
    }
}

- (void)checkForUTF8 {
    // Issue 5359
    [gateway_ sendCommand:@"list-sessions -F \"\t\""
           responseTarget:self
         responseSelector:@selector(checkForUTF8Response:)
           responseObject:nil
                    flags:kTmuxGatewayCommandShouldTolerateErrors];
}

- (void)clearHistoryForWindowPane:(int)windowPane {
    [gateway_ sendCommand:[NSString stringWithFormat:@"clear-history -t %%%d", windowPane]
           responseTarget:nil
         responseSelector:nil];
}

- (void)guessVersion {
    // Run commands that will fail in successively older versions.
    // show-window-options pane-border-format will succeed in 2.3 and later (presumably. 2.3 isn't out yet)
    // the socket_path format was added in 2.2.
    // the session_activity format was added in 2.1
    NSArray *commands = @[ [gateway_ dictionaryForCommand:@"show-window-options pane-border-format"
                                           responseTarget:self
                                         responseSelector:@selector(guessVersion23Response:)
                                           responseObject:nil
                                                    flags:kTmuxGatewayCommandShouldTolerateErrors],
                           [gateway_ dictionaryForCommand:@"list-windows -F \"#{socket_path}\""
                                           responseTarget:self
                                         responseSelector:@selector(guessVersion22Response:)
                                           responseObject:nil
                                                    flags:kTmuxGatewayCommandShouldTolerateErrors],
                           [gateway_ dictionaryForCommand:@"list-windows -F \"#{session_activity}\""
                                           responseTarget:self
                                         responseSelector:@selector(guessVersion21Response:)
                                           responseObject:nil
                                                    flags:kTmuxGatewayCommandShouldTolerateErrors]
                           ];
    for (NSDictionary *command in commands) {
        [gateway_ sendCommandList:@[ command ]];
    }
}

- (void)decreaseMaximumServerVersionTo:(NSString *)string {
    NSDecimalNumber *number = [NSDecimalNumber decimalNumberWithString:string];
    if (!gateway_.maximumServerVersion ||
        [gateway_.maximumServerVersion compare:number] == NSOrderedDescending) {
        gateway_.maximumServerVersion = number;
        DLog(@"Decreasing maximum server version to %@", number);
    }
}

- (void)increaseMinimumServerVersionTo:(NSString *)string {
    NSDecimalNumber *number = [NSDecimalNumber decimalNumberWithString:string];
    if (!gateway_.minimumServerVersion ||
        [gateway_.minimumServerVersion compare:number] == NSOrderedAscending) {
        gateway_.minimumServerVersion = number;
        DLog(@"Increasing minimum server version to %@", number);
    }
}

- (void)checkForUTF8Response:(NSString *)response {
    if ([response containsString:@"_"]) {
        [gateway_ abortWithErrorMessage:@"tmux is not in UTF-8 mode. Please pass the -u command line argument to tmux or change your LANG environment variable to end with “.UTF-8”."
                                  title:@"UTF-8 Mode Not Detected"];
    }
}

- (void)guessVersion23Response:(NSString *)response {
    if (response == nil) {
        [self decreaseMaximumServerVersionTo:@"2.2"];
    } else {
        [self increaseMinimumServerVersionTo:@"2.3"];
    }
}

- (void)guessVersion22Response:(NSString *)response {
    if (response.length == 0) {
        [self decreaseMaximumServerVersionTo:@"2.1"];
    } else {
        [self increaseMinimumServerVersionTo:@"2.2"];
    }
}

- (void)guessVersion21Response:(NSString *)response {
    if (response.length == 0) {
        [self decreaseMaximumServerVersionTo:@"2.0"];
    } else {
        [self increaseMinimumServerVersionTo:@"2.1"];
    }
}

// Show an error and terminate the connection because tmux has an unsupported option turned on.
- (void)optionValidationFailedForOption:(NSString *)option
{
    NSString *message = [NSString stringWithFormat:
                            @"The \"%@\" option is turned on in tmux. "
                             "It is not compatible with the iTerm2-tmux integration. "
                             "Please disable it and try again.",
                             option];
    [gateway_ abortWithErrorMessage:message
                              title:@"Unsupported tmux option"];
}

- (NSArray *)unsupportedGlobalOptions
{
    // The aggressive-resize option is not supported because it relies on the
    // concept of a current window in tmux, which doesn't exist in the
    // integration mode.
    return [NSArray arrayWithObjects:kAggressiveResize, nil];
}

// Parse the output of show-window-options sent in -validateOptions, possibly
// showing an error and terminating the connection.
- (void)showWindowOptionsResponse:(NSString *)response {
    NSArray *unsupportedGlobalOptions = [self unsupportedGlobalOptions];
    NSArray *lines = [response componentsSeparatedByString:@"\n"];
    for (NSString *line in lines) {
        NSArray *fields = [line componentsSeparatedByString:@" "];
        if ([fields count] == 2) {
            NSString *option = [fields objectAtIndex:0];
            NSString *value = [fields objectAtIndex:1];

            for (NSString *unsupportedOption in unsupportedGlobalOptions) {
                if ([option isEqualToString:unsupportedOption]) {
                    if ([value isEqualToString:@"on"]) {
                        [self optionValidationFailedForOption:unsupportedOption];
                        return;
                    }
                }
            }
        }
    }
}

- (BOOL)hasOutstandingWindowResize
{
    return numOutstandingWindowResizes_ > 0;
}

- (void)windowPane:(int)wp
         resizedBy:(int)amount
      horizontally:(BOOL)wasHorizontal
{
    NSString *dir;
    if (wasHorizontal) {
        if (amount > 0) {
            dir = @"R";
        } else {
            dir = @"L";
        }
    } else {
        if (amount > 0) {
            dir = @"D";
        } else {
            dir = @"U";
        }
    }
    NSString *resizeStr = [NSString stringWithFormat:@"resize-pane -%@ -t %%%d %d",
                           dir, wp, abs(amount)];
    NSString *listStr = [NSString stringWithFormat:@"list-windows -F \"#{window_id} #{window_layout} #{window_flags}\""];
    NSArray *commands = [NSArray arrayWithObjects:
                         [gateway_ dictionaryForCommand:resizeStr
                                         responseTarget:nil
                                       responseSelector:nil
                                         responseObject:nil
                                                  flags:0],
                         [gateway_ dictionaryForCommand:listStr
                                         responseTarget:self
                                       responseSelector:@selector(listWindowsResponse:)
                                         responseObject:nil
                                                  flags:0],
                         nil];
    ++numOutstandingWindowResizes_;
    [gateway_ sendCommandList:commands];
}

// The splitVertically parameter uses the iTerm2 conventions.
- (void)splitWindowPane:(int)wp
             vertically:(BOOL)splitVertically
       initialDirectory:(iTermInitialDirectory *)initialDirectory {
    // No need for a callback. We should get a layout-changed message and act on it.
    [gateway_ sendCommand:[initialDirectory tmuxSplitWindowCommand:wp vertically:splitVertically]
           responseTarget:nil
         responseSelector:nil];
}

- (void)selectPane:(int)windowPane {
    NSString *command = [NSString stringWithFormat:@"select-pane -t %%%d", windowPane];
    [gateway_ sendCommand:command
           responseTarget:nil
         responseSelector:nil];
}

- (void)newWindowInSession:(NSString *)targetSession
          initialDirectory:(iTermInitialDirectory *)initialDirectory {
    [gateway_ sendCommand:[initialDirectory tmuxNewWindowCommandInSession:targetSession]
           responseTarget:nil
         responseSelector:nil];
}

- (void)newWindowWithAffinity:(NSString *)windowIdString
             initialDirectory:(iTermInitialDirectory *)initialDirectory {
    _manualOpenRequested = (windowIdString != nil);
    [gateway_ sendCommand:[initialDirectory tmuxNewWindowCommand]
           responseTarget:self
         responseSelector:@selector(newWindowWithAffinityCreated:affinityWindow:)
           responseObject:windowIdString
                    flags:0];
}

- (void)movePane:(int)srcPane
        intoPane:(int)destPane
      isVertical:(BOOL)splitVertical
          before:(BOOL)addBefore
{
    [gateway_ sendCommand:[NSString stringWithFormat:@"move-pane -s %%%d -t %%%d %@%@",
                           srcPane, destPane, splitVertical ? @"-h" : @"-v",
                           addBefore ? @" -b" : @""]
           responseTarget:nil
         responseSelector:nil];
}

- (void)killWindowPane:(int)windowPane
{
    [gateway_ sendCommand:[NSString stringWithFormat:@"kill-pane -t %%%d", windowPane]
           responseTarget:nil
         responseSelector:nil];
}

- (void)unlinkWindowWithId:(int)windowId inSession:(NSString *)sessionName
{
    [gateway_ sendCommand:[NSString stringWithFormat:@"unlink-window -k -t @%d", windowId]
           responseTarget:nil
         responseSelector:nil
           responseObject:nil
                    flags:0];
}

- (void)renameWindowWithId:(int)windowId
                 inSession:(NSString *)sessionName
                    toName:(NSString *)newName {
    NSString *theCommand;
    if (sessionName) {
        theCommand = [NSString stringWithFormat:@"rename-window -t \"%@:@%d\" \"%@\"", sessionName, windowId, newName];
    } else {
        theCommand = [NSString stringWithFormat:@"rename-window -t @%d \"%@\"", windowId, newName];
    }
    [gateway_ sendCommand:theCommand
           responseTarget:nil
         responseSelector:nil];
}

- (void)setHotkeyForWindowPane:(int)windowPane to:(NSDictionary *)dict {
    _hotkeys[@(windowPane)] = dict;

    // First get a list of existing panes so we can avoid setting hotkeys for any nonexistent panes. Keeps the string from getting too long.
    NSString *getPaneIDsCommand = [NSString stringWithFormat:@"list-panes -s -t $%d -F \"#{pane_id}\"", sessionId_];
    [gateway_ sendCommand:getPaneIDsCommand
           responseTarget:self
         responseSelector:@selector(getPaneIDsResponseAndSetHotkeys:)
           responseObject:nil
                    flags:kTmuxGatewayCommandShouldTolerateErrors];
}

- (void)setTabColorString:(NSString *)colorString forWindowPane:(int)windowPane {
    if ([_tabColors[@(windowPane)] isEqualToString:colorString]) {
        return;
    }
    _tabColors[@(windowPane)] = colorString;

    // First get a list of existing panes so we can avoid setting tab colors for any nonexistent panes. Keeps the string from getting too long.
    NSString *getPaneIDsCommand = [NSString stringWithFormat:@"list-panes -s -t $%d -F \"#{pane_id}\"", sessionId_];
    [gateway_ sendCommand:getPaneIDsCommand
           responseTarget:self
         responseSelector:@selector(getPaneIDsResponseAndSetTabColors:)
           responseObject:nil
                    flags:kTmuxGatewayCommandShouldTolerateErrors];
}


- (void)getPaneIDsResponseAndSetHotkeys:(NSString *)response {
    [_paneIDs removeAllObjects];
    for (NSString *pane in [response componentsSeparatedByString:@"\n"]) {
        if (pane.length) {
            [_paneIDs addObject:@([[pane substringFromIndex:1] intValue])];
        }
    }
    [self sendCommandToSetHotkeys];
}

- (void)getPaneIDsResponseAndSetTabColors:(NSString *)response {
    [_paneIDs removeAllObjects];
    for (NSString *pane in [response componentsSeparatedByString:@"\n"]) {
        if (pane.length) {
            [_paneIDs addObject:@([[pane substringFromIndex:1] intValue])];
        }
    }
    [self sendCommandToSetTabColors];
}

- (void)sendCommandToSetHotkeys {
    NSString *command = [NSString stringWithFormat:@"set -t $%d @hotkeys \"%@\"",
                         sessionId_, [self.hotkeysString stringByEscapingQuotes]];
    [gateway_ sendCommand:command
           responseTarget:nil
         responseSelector:nil
           responseObject:nil
                    flags:0];
}

- (void)sendCommandToSetTabColors {
    NSString *command = [NSString stringWithFormat:@"set -t $%d @tab_colors \"%@\"",
                         sessionId_, [self.tabColorsString stringByEscapingQuotes]];
    [gateway_ sendCommand:command
           responseTarget:nil
         responseSelector:nil
           responseObject:nil
                    flags:0];
}

- (NSDictionary *)hotkeyForWindowPane:(int)windowPane {
    return _hotkeys[@(windowPane)];
}

- (NSString *)tabColorStringForWindowPane:(int)windowPane {
    return _tabColors[@(windowPane)];
}

- (void)killWindow:(int)window
{
    [gateway_ sendCommand:[NSString stringWithFormat:@"kill-window -t @%d", window]
           responseTarget:nil
         responseSelector:nil
           responseObject:nil
                    flags:0];
}

- (NSString *)breakPaneWindowPaneFlag {
    NSDecimalNumber *version2_1 = [NSDecimalNumber decimalNumberWithString:@"2.1"];

    if ([gateway_.maximumServerVersion compare:version2_1] == NSOrderedAscending) {
        // 2.0 and earlier versions take -t for the window pane
        return @"-t";
    }
    if ([gateway_.minimumServerVersion compare:version2_1] != NSOrderedAscending) {
        // 2.1+ takes -s for the window pane
        return @"-s";
    }

    // You shouldn't get here.
    return @"-s";
}

- (void)breakOutWindowPane:(int)windowPane toPoint:(NSPoint)screenPoint
{
    [windowPositions_ setObject:[NSValue valueWithPoint:screenPoint]
                         forKey:[NSNumber numberWithInt:windowPane]];
    [gateway_ sendCommand:[NSString stringWithFormat:@"break-pane %@ %%%d", [self breakPaneWindowPaneFlag], windowPane]
           responseTarget:nil
         responseSelector:nil];
}

- (void)breakOutWindowPane:(int)windowPane toTabAside:(NSString *)sibling
{
    [gateway_ sendCommand:[NSString stringWithFormat:@"break-pane -P -F \"#{window_id}\" %@ %%%d", [self breakPaneWindowPaneFlag], windowPane]
           responseTarget:self
         responseSelector:@selector(windowPaneBrokeOutWithWindowId:setAffinityTo:)
           responseObject:sibling
                    flags:0];
}

- (void)windowPaneBrokeOutWithWindowId:(NSString *)windowId
                         setAffinityTo:(NSString *)windowGuid
{
    if ([windowId hasPrefix:@"@"]) {
        windowId = [windowId substringFromIndex:1];
        [affinities_ setValue:windowGuid equalToValue:windowId];
    }
}

- (void)hideWindow:(int)windowId
{
    NSLog(@"hideWindow: Add these window IDS to hidden: %d", windowId);
    [hiddenWindows_ addObject:[NSNumber numberWithInt:windowId]];
    [self saveHiddenWindows];
    PTYTab *theTab = [self window:windowId];
    if (theTab) {
        [[theTab realParentWindow] closeTab:theTab soft:YES];
    }
}

- (void)openWindowWithId:(int)windowId
              affinities:(NSArray *)affinities
             intentional:(BOOL)intentional
{
    if (intentional) {
        NSLog(@"open intentional: Remove these window IDS to hidden: %d", windowId);
        [hiddenWindows_ removeObject:[NSNumber numberWithInt:windowId]];
        [self saveHiddenWindows];
    }
    // Get the window's basic info to prep the creation of a TmuxWindowOpener.
    [gateway_ sendCommand:[NSString stringWithFormat:@"display -p -F %@ -t @%d",
                           kListWindowsFormat, windowId]
           responseTarget:self
         responseSelector:@selector(listedWindowsToOpenOne:forWindowIdAndAffinities:)
           responseObject:[NSArray arrayWithObjects:[NSNumber numberWithInt:windowId],
                           affinities,
                           nil]
                    flags:0];
}

- (void)openWindowWithId:(int)windowId
             intentional:(BOOL)intentional
{
    [self openWindowWithId:windowId affinities:[NSArray array] intentional:intentional];
}

- (void)linkWindowId:(int)windowId
           inSession:(NSString *)sessionName
           toSession:(NSString *)targetSession
{
    [gateway_ sendCommand:[NSString stringWithFormat:@"link-window -s \"%@:@%d\" -t \"%@:+\"",
                           sessionName, windowId, targetSession]
           responseTarget:nil
         responseSelector:nil];
}

// Find a position for any key in panes and remove all entries with keys in panes.
- (NSValue *)positionForWindowWithPanes:(NSArray *)panes
{
    NSValue *pos = nil;
    for (NSNumber *n in panes) {
        pos = [windowPositions_ objectForKey:n];
        if (pos) {
            [[pos retain] autorelease];
            break;
        }
    }
    [windowPositions_ removeObjectsForKeys:panes];
    return pos;
}

- (void)renameSession:(NSString *)oldName to:(NSString *)newName
{
    NSString *renameCommand = [NSString stringWithFormat:@"rename-session -t \"%@\" \"%@\"",
                               [oldName stringByEscapingQuotes],
                               [newName stringByEscapingQuotes]];
    [gateway_ sendCommand:renameCommand responseTarget:nil responseSelector:nil];
}

- (void)killSession:(NSString *)sessionName
{
    NSString *killCommand = [NSString stringWithFormat:@"kill-session -t \"%@\"",
                                [sessionName stringByEscapingQuotes]];
    [gateway_ sendCommand:killCommand responseTarget:nil responseSelector:nil];
    [self listSessions];
}

- (void)addSessionWithName:(NSString *)sessionName
{
    NSString *attachCommand = [NSString stringWithFormat:@"new-session -s \"%@\"",
                               [sessionName stringByEscapingQuotes]];
    [gateway_ sendCommand:attachCommand
           responseTarget:nil
         responseSelector:nil];
    [self listSessions];
}

- (void)attachToSession:(NSString *)sessionName
{
    NSString *attachCommand = [NSString stringWithFormat:@"attach-session -t \"%@\"",
                             [sessionName stringByEscapingQuotes]];
    [gateway_ sendCommand:attachCommand
           responseTarget:nil
         responseSelector:nil];
}

- (void)listWindowsInSession:(NSString *)sessionName
                      target:(id)target
                    selector:(SEL)selector
                      object:(id)object {
    if (detached_ || !object) {
        // This can happen if you're not attached to a session.
        return;
    }
    NSString *listWindowsCommand = [NSString stringWithFormat:@"list-windows -F %@ -t \"%@\"",
                                    kListWindowsFormat, sessionName];
    // Wait a few seconds. We always get a windows-close notification when the last window in
    // a window closes. To avoid spamming the command line with list-windows, we wait a bit to see
    // if there is an exit notification coming down the pipe.
    const CGFloat kListWindowsDelay = 1.5;
    [listWindowsTimer_ invalidate];
    listWindowsTimer_ = [NSTimer scheduledTimerWithTimeInterval:kListWindowsDelay
                                                         target:self
                                                       selector:@selector(listWindowsTimerFired:)
                                                       userInfo:[NSArray arrayWithObjects:listWindowsCommand, object, target, NSStringFromSelector(selector), nil]
                                                        repeats:NO];
}

- (void)listWindowsTimerFired:(NSTimer *)timer
{
    NSArray *array = [timer userInfo];
    NSString *command = [array objectAtIndex:0];
    id object = [array objectAtIndex:1];
    id target = [array objectAtIndex:2];
    NSString *selector = [array objectAtIndex:3];

    [listWindowsTimer_ invalidate];
    listWindowsTimer_ = nil;

    [gateway_ sendCommand:command
           responseTarget:self
         responseSelector:@selector(didListWindows:userData:)
           responseObject:[NSArray arrayWithObjects:object,
                           selector,
                           target,
                           nil]
                    flags:kTmuxGatewayCommandShouldTolerateErrors];  // Tolerates errors because the session may have been detached by the time we get the notification or the timer fires.
}

- (void)saveHiddenWindows
{
    NSString *hidden = [[hiddenWindows_ allObjects] componentsJoinedByString:@","];
    NSString *command = [NSString stringWithFormat:
        @"set -t $%d @hidden \"%@\"",
        sessionId_, hidden];
    [gateway_ sendCommand:command
           responseTarget:nil
         responseSelector:nil
           responseObject:nil
                    flags:0];
}

- (void)saveWindowOrigins
{
    if (haveOutstandingSaveWindowOrigins_) {
        windowOriginsDirty_ = YES;
        return;
    }
    windowOriginsDirty_ = NO;
    if (pendingWindowOpens_.count) {
        return;
    }
    [self saveAffinities];  // Make sure the equivalence classes are up to date.
    NSMutableArray *maps = [NSMutableArray array];
    for (NSSet *c in [affinities_ classes]) {
        // temp will hold an array of tmux window IDs as strings, excluding
        // placeholders and pty guids.
        NSMutableArray *temp = [NSMutableArray array];
        PTYTab *tab = nil;
        for (NSString *wid in c) {
            if (![wid hasPrefix:@"pty-"] && ![wid hasSuffix:@"_ph"]) {
                if (!tab) {
                    tab = [self window:[wid intValue]];
                }
                [temp addObject:wid];
            }
        }
        NSString *windowIds = [temp componentsJoinedByString:@","];
        if (tab) {
            NSWindowController<iTermWindowController> * term = [tab realParentWindow];
            NSPoint origin = [[term window] frame].origin;
            [maps addObject:[NSString stringWithFormat:@"%@:%d,%d", windowIds,
                (int)origin.x, (int)origin.y]];
        }
    }
    NSString *enc = [maps componentsJoinedByString:@" "];
    DLog(@"Save window origins to %@ called from %@", enc, [NSThread callStackSymbols]);
    NSString *command = [NSString stringWithFormat:@"set -t $%d @origins \"%@\"",
             sessionId_, [enc stringByEscapingQuotes]];
    if (!lastOrigins_ || ![command isEqualToString:lastOrigins_]) {
        [lastOrigins_ release];
        lastOrigins_ = [command copy];
        haveOutstandingSaveWindowOrigins_ = YES;
        [gateway_ sendCommand:command
               responseTarget:self
             responseSelector:@selector(saveWindowOriginsResponse:)];
    }
    [self getOriginsResponse:enc];
}

- (void)saveWindowOriginsResponse:(NSString *)response
{
    haveOutstandingSaveWindowOrigins_ = NO;
    if (windowOriginsDirty_) {
        [self saveWindowOrigins];
    }
}

- (NSString *)windowOptionsForTerminal:(PseudoTerminal *)term {
    if (term.anyFullScreen) {
        return [NSString stringWithFormat:@"%@=%@",
                kTmuxWindowOpenerWindowOptionStyle, kTmuxWindowOpenerWindowOptionStyleValueFullScreen];
    } else {
        return @"";
    }
}

- (void)saveAffinities {
    if (pendingWindowOpens_.count) {
        return;
    }
    iTermController *cont = [iTermController sharedInstance];
    NSArray *terminals = [cont terminals];
    NSMutableArray *affinities = [NSMutableArray array];
    for (PseudoTerminal *term in terminals) {
        NSMutableArray *siblings = [NSMutableArray array];
        for (PTYTab *aTab in [term tabs]) {
            if ([aTab isTmuxTab] && [aTab tmuxController] == self) {
                NSString *n = [NSString stringWithFormat:@"%d", (int) [aTab tmuxWindow]];
                [siblings addObject:n];
            }
        }
        if ([term terminalGuid]) {
            [siblings addObject:[term terminalGuid]];
        }
        if (siblings.count > 0) {
            NSString *value = [NSString stringWithFormat:@"%@;%@",
                               [siblings componentsJoinedByString:@","],
                               [self windowOptionsForTerminal:term]];
            [affinities addObject:value];
        }
    }
    // Update affinities if any have changed.
    NSString *arg = [affinities componentsJoinedByString:@" "];
    NSString *command = [NSString stringWithFormat:@"set -t $%d @affinities \"%@\"",
                         sessionId_, [arg stringByEscapingQuotes]];
    if ([command isEqualToString:lastSaveAffinityCommand_]) {
        return;
    }
    [self setAffinitiesFromString:arg];
    [lastSaveAffinityCommand_ release];
    lastSaveAffinityCommand_ = [command retain];
    [gateway_ sendCommand:command responseTarget:nil responseSelector:nil];
}

- (PseudoTerminal *)terminalWithGuid:(NSString *)guid
{
    for (PseudoTerminal *term in [[iTermController sharedInstance] terminals]) {
        if ([[term terminalGuid] isEqualToString:guid]) {
            return term;
        }
    }
    return nil;
}

- (PseudoTerminal *)windowWithAffinityForWindowId:(int)wid
{
    for (NSString *n in [self savedAffinitiesForWindow:wid]) {
        if ([n hasPrefix:@"pty-"]) {
            PseudoTerminal *term = [self terminalWithGuid:n];
            if (term) {
                return term;
            }
        } else if ([n hasPrefix:@"-"]) {
            // Attach to window without a tmux tab; the window number is
            // -(n+1). It may not exist, which means to open a new window.
            int value = -[n intValue];
            value -= 1;  // Correct for -1 based index.
            return [[iTermController sharedInstance] terminalWithNumber:value];
        } else if (![n hasSuffix:@"_ph"]) {
            PTYTab *tab = [self window:[n intValue]];
            if (tab) {
                return [[iTermController sharedInstance] terminalWithTab:tab];
            }
        }
    }
    return nil;
}

- (void)changeWindow:(int)window tabTo:(PTYTab *)tab
{
    NSNumber *k = [NSNumber numberWithInt:window];
    NSMutableArray *entry = [windows_ objectForKey:k];
    if (entry) {
        [entry replaceObjectAtIndex:0
                         withObject:tab];
    }
}

- (void)listSessions
{
    [listSessionsTimer_ invalidate];
    listSessionsTimer_ = nil;
    NSString *listSessionsCommand = @"list-sessions -F \"#{session_name}\"";
    [gateway_ sendCommand:listSessionsCommand
           responseTarget:self
         responseSelector:@selector(listSessionsResponse:)];
}

- (void)swapPane:(int)pane1 withPane:(int)pane2 {
    NSString *swapPaneCommand = [NSString stringWithFormat:@"swap-pane -s %%%d -t %%%d",
                                 pane1, pane2];

    NSArray *commands = @[ [gateway_ dictionaryForCommand:swapPaneCommand
                                           responseTarget:nil
                                         responseSelector:NULL
                                           responseObject:nil
                                                    flags:0],
                           [gateway_ dictionaryForCommand:@"list-windows -F \"#{window_id} #{window_layout} #{window_flags}\""
                                           responseTarget:self
                                         responseSelector:@selector(parseListWindowsResponseAndUpdateLayouts:)
                                           responseObject:nil
                                                    flags:0] ];
    [gateway_ sendCommandList:commands];
}

- (void)toggleZoomForPane:(int)pane {
    NSArray *commands = @[ [gateway_ dictionaryForCommand:[NSString stringWithFormat:@"resize-pane -Z -t %%%d", pane]
                                           responseTarget:nil
                                         responseSelector:NULL
                                           responseObject:nil
                                                    flags:0],
                           [gateway_ dictionaryForCommand:@"list-windows -F \"#{window_id} #{window_layout} #{window_flags}\""
                                           responseTarget:self
                                         responseSelector:@selector(parseListWindowsResponseAndUpdateLayouts:)
                                           responseObject:nil
                                                    flags:0] ];
    [gateway_ sendCommandList:commands];
}

#pragma mark - Private

- (void)getOriginsResponse:(NSString *)result
{
  [origins_ removeAllObjects];
  if ([result length] > 0) {
    NSArray *windows = [result componentsSeparatedByString:@" "];
    for (NSString *wstr in windows) {
      NSArray *tuple = [wstr componentsSeparatedByString:@":"];
      if (tuple.count != 2) {
        continue;
      }
      NSString *windowsStr = [tuple objectAtIndex:0];
      NSString *coords = [tuple objectAtIndex:1];
      NSArray *windowIds = [windowsStr componentsSeparatedByString:@","];
      NSArray *xy = [coords componentsSeparatedByString:@","];
      if (xy.count != 2) {
        continue;
      }
      NSPoint origin = NSMakePoint([[xy objectAtIndex:0] intValue],
                                   [[xy objectAtIndex:1] intValue]);
      for (NSString *wid in windowIds) {
        [origins_ setObject:[NSValue valueWithPoint:origin]
                     forKey:[NSNumber numberWithInt:[wid intValue]]];
      }
    }
  }
}

- (NSString *)shortStringForHotkeyDictionary:(NSDictionary *)dict paneID:(int)wp {
    return [NSString stringWithFormat:@"%d=%@", wp, [iTermShortcut shortStringForDictionary:dict]];
}

- (NSString *)hotkeysString {
    NSMutableArray *parts = [NSMutableArray array];
    [_hotkeys enumerateKeysAndObjectsUsingBlock:^(NSNumber *  _Nonnull key, NSDictionary *_Nonnull obj, BOOL * _Nonnull stop) {
        if ([_paneIDs containsObject:key]) {
            [parts addObject:[self shortStringForHotkeyDictionary:obj paneID:key.intValue]];
        }
    }];

    return [parts componentsJoinedByString:@" "];
}

- (NSString *)tabColorsString {
    NSMutableArray *parts = [NSMutableArray array];
    [_tabColors enumerateKeysAndObjectsUsingBlock:^(NSNumber * _Nonnull key, NSString * _Nonnull obj, BOOL * _Nonnull stop) {
        if ([_paneIDs containsObject:key]) {
            [parts addObject:[NSString stringWithFormat:@"%@=%@", key, obj]];
        }
    }];

    return [parts componentsJoinedByString:@" "];
}

- (void)getHotkeysResponse:(NSString *)result {
    [_hotkeys removeAllObjects];
    if (result.length > 0) {
        [_hotkeys removeAllObjects];
        NSArray *parts = [result componentsSeparatedByString:@" "];
        for (NSString *part in parts) {
            NSInteger equals = [part rangeOfString:@"="].location;
            if (equals != NSNotFound && equals + 1 < part.length) {
                NSString *wp = [part substringToIndex:equals];
                NSString *shortString = [part substringFromIndex:equals + 1];
                NSDictionary *dict = [iTermShortcut dictionaryForShortString:shortString];
                if (dict) {
                    _hotkeys[@(wp.intValue)] = dict;
                }
            }
        }
    }
}

- (void)getTabColorsResponse:(NSString *)result {
    [_tabColors removeAllObjects];
    if (result.length > 0) {
        [_tabColors removeAllObjects];
        NSArray *parts = [result componentsSeparatedByString:@" "];
        for (NSString *part in parts) {
            NSInteger equals = [part rangeOfString:@"="].location;
            if (equals != NSNotFound && equals + 1 < part.length) {
                NSString *wp = [part substringToIndex:equals];
                NSString *colorString = [part substringFromIndex:equals + 1];
                if (colorString && wp.length) {
                    _tabColors[@(wp.intValue)] = colorString;
                }
            }
        }
    }
}

- (int)windowIdFromString:(NSString *)s
{
    if (s.length < 2 || [s characterAtIndex:0] != '@') {
        return -1;
    }
    return [[s substringFromIndex:1] intValue];
}

- (void)didListWindows:(NSString *)response userData:(NSArray *)userData
{
    if (!response) {
        // In case of error.
        response = @"";
    }
    TSVDocument *doc = [response tsvDocumentWithFields:[self listWindowFields]];
    id object = [userData objectAtIndex:0];
    SEL selector = NSSelectorFromString([userData objectAtIndex:1]);
    id target = [userData objectAtIndex:2];
    [target performSelector:selector withObject:doc withObject:object];
}

- (void)getHiddenWindowsResponse:(NSString *)response
{
    [hiddenWindows_ removeAllObjects];
    if ([response length] > 0) {
        NSArray *windowIds = [response componentsSeparatedByString:@","];
        NSLog(@"getHiddneWindowsResponse: Add these window IDS to hidden: %@", windowIds);
        for (NSString *wid in windowIds) {
            [hiddenWindows_ addObject:[NSNumber numberWithInt:[wid intValue]]];
        }
    }
}

- (void)getAffinitiesResponse:(NSString *)result {
    [self setAffinitiesFromString:result];
}

- (NSArray *)componentsOfAffinities:(NSString *)affinities {
    NSRange semicolonRange = [affinities rangeOfString:@";"];
    if (semicolonRange.location != NSNotFound) {
        NSString *siblings = [affinities substringToIndex:semicolonRange.location];
        NSString *windowOptions = [affinities substringFromIndex:NSMaxRange(semicolonRange)];
        return @[ siblings, windowOptions ];
    } else {
        return @[ affinities, @"" ];
    }
}

// Takes key1=value1,key2=value2 and returns @{ key1: value1, key2: value2 }
- (NSDictionary *)windowOptionsFromString:(NSString *)kvpString {
    NSMutableDictionary *flags = [NSMutableDictionary dictionary];
    NSArray *kvps = [kvpString componentsSeparatedByString:@","];
    for (NSString *flagString in kvps) {
        NSRange equalsRange = [flagString rangeOfString:@"="];
        if (equalsRange.location != NSNotFound) {
            NSString *key = [flagString substringToIndex:equalsRange.location];
            NSString *value = [flagString substringFromIndex:NSMaxRange(equalsRange)];
            flags[key] = value;
        }
    }
    return flags;
}

- (void)setAffinitiesFromString:(NSString *)result {
    // Replace the existing equivalence classes with those defined by the
    // affinity response.
    // For example "1,2,3 4,5,6" has two equivalence classes.
    // 1=2=3 and 4=5=6.
    NSArray *affinities = [result componentsSeparatedByString:@" "];
    [affinities_ release];
    affinities_ = [[EquivalenceClassSet alloc] init];

    if (![result length]) {
        return;
    }

    for (NSString *theString in affinities) {
        NSArray *components = [self componentsOfAffinities:theString];
        NSString *affset = components[0];
        NSString *windowOptionsString = components[1];

        NSArray *siblings = [affset componentsSeparatedByString:@","];
        NSString *exemplar = [siblings lastObject];
        if (siblings.count == 1) {
            // This is a wee hack. If a tmux Window is in a native window with one tab
            // then create an equivalence class containing only (wid, wid+"_ph"). ph=placeholder
            // The equivalence class's existence signals not to apply the default mode for
            // unrecognized windows.
            exemplar = [exemplar stringByAppendingString:@"_ph"];
        }
        NSDictionary *flags = [self windowOptionsFromString:windowOptionsString];
        for (NSString *widString in siblings) {
            if (![widString isEqualToString:exemplar]) {
                [affinities_ setValue:widString
                         equalToValue:exemplar];
                _windowOpenerOptions[widString] = flags;
            }
        }
    }
}

- (void)listSessionsResponse:(NSString *)result
{
    self.sessions = [result componentsSeparatedByRegex:@"\n"];
    [[NSNotificationCenter defaultCenter] postNotificationName:kTmuxControllerSessionsDidChange
                                                        object:self.sessions];
}

- (void)listedWindowsToOpenOne:(NSString *)response forWindowIdAndAffinities:(NSArray *)values {
    NSNumber *windowId = [values objectAtIndex:0];
    NSSet *affinities = [values objectAtIndex:1];
    TSVDocument *doc = [response tsvDocumentWithFields:[self listWindowFields]];
    if (!doc) {
        [gateway_ abortWithErrorMessage:[NSString stringWithFormat:@"Bad response for list windows request: %@",
                                         response]];
        return;
    }
    for (NSArray *record in doc.records) {
        NSString *recordWindowId = [doc valueInRecord:record forField:@"window_id"];
        if ([self windowIdFromString:recordWindowId] == [windowId intValue]) {
            [self openWindowWithIndex:[self windowIdFromString:[doc valueInRecord:record forField:@"window_id"]]
                                 name:[doc valueInRecord:record forField:@"window_name"]
                                 size:NSMakeSize([[doc valueInRecord:record forField:@"window_width"] intValue],
                                                 [[doc valueInRecord:record forField:@"window_height"] intValue])
                               layout:[doc valueInRecord:record forField:@"window_layout"]
                           affinities:affinities
                          windowFlags:[doc valueInRecord:record forField:@"window_flags"]];
        }
    }
}

// When an iTerm2 window is resized, a control -s client-size w,h
// command is sent. It responds with new layouts for all the windows in the
// client's session. Update the layouts for the affected tabs.
- (void)listWindowsResponse:(NSString *)response
{
    --numOutstandingWindowResizes_;
    if (numOutstandingWindowResizes_ > 0) {
        return;
    }

    [self parseListWindowsResponseAndUpdateLayouts:response];
}

- (void)parseListWindowsResponseAndUpdateLayouts:(NSString *)response {
    NSArray *layoutStrings = [response componentsSeparatedByString:@"\n"];
    for (NSString *layoutString in layoutStrings) {
        NSArray *components = [layoutString captureComponentsMatchedByRegex:@"^@([0-9]+) ([^ ]+)(?: ([^ ]+))?"];
        if ([components count] < 3) {
            NSLog(@"Bogus layout string: \"%@\"", layoutString);
        } else {
            int window = [[components objectAtIndex:1] intValue];
            NSString *layout = [components objectAtIndex:2];
            PTYTab *tab = [self window:window];
            if (tab) {
                NSNumber *zoomed = components.count > 3 ? @([components[3] containsString:@"Z"]) : nil;
                [[gateway_ delegate] tmuxUpdateLayoutForWindow:window
                                                        layout:layout
                                                        zoomed:zoomed];
            }
        }
    }
}

- (void)retainWindow:(int)window withTab:(PTYTab *)tab
{
    NSNumber *k = [NSNumber numberWithInt:window];
    NSMutableArray *entry = [windows_ objectForKey:k];
    BOOL notify = NO;
    if (entry) {
        NSNumber *refcount = [entry objectAtIndex:1];
        [entry replaceObjectAtIndex:1 withObject:[NSNumber numberWithInt:[refcount intValue] + 1]];
    } else {
        entry = [NSMutableArray arrayWithObjects:tab, [NSNumber numberWithInt:1], nil];
        notify = YES;
    }
    [windows_ setObject:entry forKey:k];
    if (notify) {
        [[NSNotificationCenter defaultCenter] postNotificationName:kTmuxControllerWindowDidOpen
                                                            object:nil];
    }
}

- (void)releaseWindow:(int)window
{
    NSNumber *k = [NSNumber numberWithInt:window];
    NSMutableArray *entry = [windows_ objectForKey:k];
    NSNumber *refcount = [entry objectAtIndex:1];
    refcount = [NSNumber numberWithInt:[refcount intValue] - 1];
    if ([refcount intValue]) {
        [entry replaceObjectAtIndex:1 withObject:refcount];
        [windows_ setObject:entry forKey:k];
    } else {
        [[NSNotificationCenter defaultCenter] postNotificationName:kTmuxControllerWindowDidClose
                                                            object:nil];
        [windows_ removeObjectForKey:k];
    }
}

- (void)newWindowWithAffinityCreated:(NSString *)responseStr
                      affinityWindow:(NSString *)affinityWindow {  // Value passed in to -newWindowWithAffinity:, may be nil
    if ([responseStr hasPrefix:@"@"]) {
        NSString  *windowId = [NSString stringWithInt:[[responseStr substringFromIndex:1] intValue]];
        if (affinityWindow) {
            [affinities_ setValue:windowId
                     equalToValue:affinityWindow];
        } else {
            [affinities_ removeValue:windowId];
        }
    } else {
        NSLog(@"Response to new-window doesn't look like a window id: \"%@\"", responseStr);
    }
}

- (void)closeAllPanes
{
    // Close all sessions. Iterate over a copy of windowPanes_ because the loop
    // body modifies it by closing sessions.
    for (NSString *key in [[windowPanes_ copy] autorelease]) {
        PTYSession *session = [windowPanes_ objectForKey:key];
        [session.delegate.realParentWindow softCloseSession:session];
    }

    // Clean up all state to avoid trying to reuse it.
    [windowPanes_ removeAllObjects];
}

- (void)windowDidOpen:(NSNumber *)windowIndex
{
    DLog(@"TmuxController windowDidOpen for index %@", windowIndex);
    [pendingWindowOpens_ removeObject:windowIndex];
    [[NSNotificationCenter defaultCenter] postNotificationName:kTmuxControllerWindowDidOpen
                                                        object:nil];
    PTYTab *tab = [self window:[windowIndex intValue]];
    NSWindowController<iTermWindowController> * term = [tab realParentWindow];
    NSValue *p = [origins_ objectForKey:windowIndex];
    if (term && p && ![term anyFullScreen]) {
        [[term window] setFrameOrigin:[p pointValue]];
    }
    [self saveAffinities];
    if (pendingWindowOpens_.count == 0) {
        [self sendInitialWindowsOpenedNotificationIfNeeded];
    }
}

- (void)sendInitialWindowsOpenedNotificationIfNeeded {
    if (!_haveOpenendInitialWindows) {
        [gateway_.delegate tmuxDidOpenInitialWindows];
        _haveOpenendInitialWindows = YES;
    }
}

- (void)setPartialWindowIdOrder:(NSArray *)partialOrder {
    [gateway_ sendCommand:@"list-windows -F \"#{window_id}\""
           responseTarget:self
         responseSelector:@selector(responseForListWindows:toSetPartialOrder:)
           responseObject:partialOrder
                    flags:0];
}

- (void)responseForListWindows:(NSString *)response toSetPartialOrder:(NSArray *)partialOrder {
    NSArray *ids = [response componentsSeparatedByString:@"\n"];
    NSMutableArray *currentOrder = [NSMutableArray array];
    for (NSString *windowId in ids) {
        if ([windowId hasPrefix:@"@"]) {
            int i = [[windowId substringFromIndex:1] intValue];
            NSNumber *n = @(i);
            if ([partialOrder containsObject:n]) {
                [currentOrder addObject:n];
            }
        }
    }

    NSMutableArray *desiredOrder = [NSMutableArray array];
    for (NSNumber *n in partialOrder) {
        if ([currentOrder containsObject:n]) {
            [desiredOrder addObject:n];
        }
    }

    // We have two lists, desiredOrder and currentOrder, that contain the same objects but
    // in (possibly) a different order. For each out-of-place value, swap it with a later value,
    // placing the later value in its correct location.
    NSMutableArray *commands = [NSMutableArray array];
    for (int i = 0; i < currentOrder.count; i++) {
        if ([currentOrder[i] intValue] != [desiredOrder[i] intValue]) {
            NSInteger swapIndex = [currentOrder indexOfObject:desiredOrder[i]];
            assert(swapIndex != NSNotFound);

            NSString *command = [NSString stringWithFormat:@"swap-window -s @%@ -t @%@",
                                    currentOrder[i], currentOrder[swapIndex]];
            NSDictionary *dict = [gateway_ dictionaryForCommand:command
                                                 responseTarget:self
                                               responseSelector:@selector(didSwapWindows:)
                                                 responseObject:nil
                                                          flags:0];
            [commands addObject:dict];
            NSNumber *temp = [[currentOrder[i] retain] autorelease];
            currentOrder[i] = currentOrder[swapIndex];
            currentOrder[swapIndex] = temp;
        }
    }

    [gateway_ sendCommandList:commands];
}

- (void)didSwapWindows:(NSString *)response {
}

- (void)setCurrentWindow:(int)windowId {
    NSString *command = [NSString stringWithFormat:@"select-window -t @%d", windowId];
    [gateway_ sendCommand:command
           responseTarget:nil
         responseSelector:nil];
}

@end<|MERGE_RESOLUTION|>--- conflicted
+++ resolved
@@ -134,11 +134,8 @@
     // Maps a window id string to a dictionary of window flags defined by TmuxWindowOpener (see the
     // top of its header file)
     NSMutableDictionary *_windowOpenerOptions;
-<<<<<<< HEAD
     BOOL _manualOpenRequested;
-=======
     BOOL _haveOpenendInitialWindows;
->>>>>>> 8a513abb
 }
 
 @synthesize gateway = gateway_;
